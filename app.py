import json
import os
import uuid
<<<<<<< HEAD
from flask import Flask, request, jsonify, send_from_directory, make_response, session
from db import db, User, Organization, Opportunity, UserOpportunity, Friendship, ApprovedEmail, Waiver
=======
from flask import Flask, request, jsonify, send_from_directory, make_response
from db import db, User, Organization, Opportunity, UserOpportunity, Friendship, ApprovedEmail
from sqlalchemy import select
>>>>>>> 2897768e

from datetime import datetime, timedelta, timezone
from flask_cors import CORS
from werkzeug.utils import secure_filename
import firebase_admin
from firebase_admin import auth, credentials, initialize_app
from dotenv import load_dotenv
import boto3
from flask_migrate import Migrate
import random
import redis
from celery import Celery
<<<<<<< HEAD
from functools import wraps
import traceback
from config import StagingConfig
=======
import csv, io
>>>>>>> 2897768e

# define db filename
db_filename = "cucares.db"
app = Flask(__name__, static_folder='build', static_url_path='')

# File upload configuration
ALLOWED_EXTENSIONS = {'png', 'jpg', 'jpeg', 'gif', 'webp'}

# Load environment variables from .env file
load_dotenv()

app.secret_key = os.environ["FLASK_SECRET_KEY"]

# S3 configuration (with fallback for development)
try:
    S3_BUCKET = os.environ.get("S3_BUCKET")
    AWS_ACCESS_KEY_ID = os.environ.get("AWS_ACCESS_KEY_ID")
    AWS_SECRET_ACCESS_KEY = os.environ.get("AWS_SECRET_ACCESS_KEY")
    AWS_DEFAULT_REGION = os.environ.get("AWS_DEFAULT_REGION")
    
    if all([S3_BUCKET, AWS_ACCESS_KEY_ID, AWS_SECRET_ACCESS_KEY, AWS_DEFAULT_REGION]):
        s3 = boto3.client(
            "s3",
            aws_access_key_id=AWS_ACCESS_KEY_ID,
            aws_secret_access_key=AWS_SECRET_ACCESS_KEY,
            region_name=AWS_DEFAULT_REGION
        )
        print("S3 client initialized successfully")
    else:
        s3 = None
        print("Warning: S3 environment variables not set. S3 functionality will be disabled.")
except Exception as e:
    s3 = None
    print(f"Warning: S3 client initialization failed: {e}")
    print("S3 functionality will be disabled.")

# restrict API access to requests from secure origin
CORS(app, origins=["https://campuscares.us", "https://www.campuscares.us", "http://localhost:5173", "http://localhost:5173"], supports_credentials=True)


# Initialize Firebase Admin SDK
try:
    # Check if Firebase service account JSON is provided as environment variable
    if "FIREBASE_SERVICE_ACCOUNT" in os.environ:
        # Use the JSON content directly from environment variable
        import json
        service_account_info = json.loads(os.environ["FIREBASE_SERVICE_ACCOUNT"])
        cred = credentials.Certificate(service_account_info)
        firebase_admin.initialize_app(cred)
        print("Firebase Admin SDK initialized successfully with environment variable")
    elif "GOOGLE_APPLICATION_CREDENTIALS" in os.environ:
        # Get the path to the service account file
        service_account_path = os.environ["GOOGLE_APPLICATION_CREDENTIALS"]
        
        # If it's a relative path, make it absolute
        if not os.path.isabs(service_account_path):
            service_account_path = os.path.join(os.getcwd(), service_account_path)
        
        # Check if the file exists
        if os.path.exists(service_account_path):
            cred = credentials.Certificate(service_account_path)
            firebase_admin.initialize_app(cred)
            print(f"Firebase Admin SDK initialized successfully with: {service_account_path}")
        else:
            print(f"Warning: Service account file not found at: {service_account_path}")
            firebase_admin.initialize_app()
    else:
        print("Warning: Firebase credentials not found")
        print("Set FIREBASE_SERVICE_ACCOUNT environment variable with JSON content")
        print("Or set GOOGLE_APPLICATION_CREDENTIALS to point to service account file")
        # Initialize with default app (for development/testing)
        firebase_admin.initialize_app()
except Exception as e:
    print(f"Warning: Firebase Admin SDK initialization failed: {e}")
    print("Firebase authentication endpoints will not work")

env = os.environ.get("FLASK_ENV", "development")
if env == "staging":
    app.config.from_object(StagingConfig)

# setup config
database_url = os.environ.get('DATABASE_URL', f"sqlite:///{db_filename}")
app.config["SQLALCHEMY_DATABASE_URI"] = database_url
app.config["SQLALCHEMY_TRACK_MODIFICATIONS"] = False
app.config["SQLALCHEMY_ECHO"] = os.environ.get('FLASK_ENV') == 'development'
from sqlalchemy import create_engine
engine = create_engine(database_url)
print("trying")
print(database_url)
conn = engine.connect()
print("Connected!")
# initialize app
db.init_app(app)
migrate = Migrate(app, db)

# with app.app_context():
    # For app migrations don't create all tables
    # db.create_all()

    # NOTE: DON'T UNCOMMENT UNLESS YOU WANT TO DELETE TABLES
    # User.__table__.drop(db.engine)
    # Opportunity.__table__.drop(db.engine)
    # Organization.__table__.drop(db.engine)
    # UserOpportunity.__table__.drop(db.engine)
    # Friendship.__table__.drop(db.engine)


# Helper function to handle pagination
def paginate(query, page=1, per_page=20):
    return query.paginate(page=page, per_page=per_page, error_out=False)

# Authentication middleware function
def require_auth(f):
    """Decorator to require Firebase authentication for endpoints"""
    @wraps(f)
    def decorated_function(*args, **kwargs):
        if request.method == "OPTIONS":
            return '', 200
        try:
            # Get the Authorization header
            auth_header = request.headers.get('Authorization')
            
            if not auth_header:
                return jsonify({
                    'error': 'Authorization header is required',
                    'message': 'Please provide a valid Firebase ID token'
                }), 401
            
            # Check if it's a Bearer token
            if not auth_header.startswith('Bearer '):
                return jsonify({
                    'error': 'Invalid authorization format',
                    'message': 'Authorization header must be in format: Bearer <token>'
                }), 401
            
            # Extract the token
            token = auth_header.split('Bearer ')[1]
            
            if not token:
                return jsonify({
                    'error': 'Token is required',
                    'message': 'Please provide a valid Firebase ID token'
                }), 401
            
            # Verify the token
            verification_result = verify_firebase_token(token)
            
            if not verification_result['success']:
                return jsonify({
                    'error': 'Invalid token',
                    'message': 'The provided token is invalid or expired',
                    'details': verification_result.get('error', 'Unknown error')
                }), 401
            
            # Attach user info to request
            request.user = {
                'uid': verification_result['user_id'],
                'email': verification_result['email'],
                'name': verification_result['name'],
                'picture': verification_result['picture']
            }
            
            return f(*args, **kwargs)
            
        except Exception as e:
            return jsonify({
                'error': 'Authentication failed',
                'message': 'An error occurred during authentication',
                'details': str(e)
            }), 500
    
    # Preserve the original function name for debugging
    decorated_function.__name__ = f.__name__
    return decorated_function

# Helper functions for file uploads
def allowed_file(filename):
    return '.' in filename and \
           filename.rsplit('.', 1)[1].lower() in ALLOWED_EXTENSIONS

def save_user_image(file, email):
    """Save user image to S3 with email-based filename"""
    if file and allowed_file(file.filename):
        # Get file extension
        file_extension = file.filename.rsplit('.', 1)[1].lower()
        
        # Create filename: original_filename_email.extension
        original_filename = secure_filename(file.filename.rsplit('.', 1)[0])
        filename = f"{original_filename}_{email}.{file_extension}"
        
        # Upload to S3
        s3.upload_fileobj(
            file,
            S3_BUCKET,
            filename,
            ExtraArgs={"ContentType": file.content_type}
        )
        
        # Return the S3 URL
        return f"https://{S3_BUCKET}.s3.amazonaws.com/{filename}"
    
    return None

def save_opportunity_image(file, opportunity_id):
    """Save opportunity image to S3 with opportunity_id-based filename"""
    if file and allowed_file(file.filename):
        # Get file extension
        file_extension = file.filename.rsplit('.', 1)[1].lower()
        
        # Create filename: image_{opportunity_id}.extension
        filename = f"image_{opportunity_id}.{file_extension}"
        
        # Upload to S3
        s3.upload_fileobj(
            file,
            S3_BUCKET,
            filename,
            ExtraArgs={"ContentType": file.content_type}
        )
        
        # Return the S3 URL
        return f"https://{S3_BUCKET}.s3.amazonaws.com/{filename}"
    
    return None

def verify_firebase_token(token):
    """Verify Firebase ID token and return user info"""
    try:
        # Verify the token
        decoded_token = auth.verify_id_token(token)
        return {
            'success': True,
            'user_id': decoded_token['uid'],
            'email': decoded_token.get('email'),
            'name': decoded_token.get('name'),
            'picture': decoded_token.get('picture')
        }
    except Exception as e:
        return {
            'success': False,
            'error': str(e)
        }
    
# ROUTES
@app.route('/api/hi')
def hello():
    return {"message": "Hello from flask :)"}

@app.route('/', defaults={'path': ''})
@app.route('/<path:path>')
def serve_react(path):
    # If the request matches a static file, serve it
    file_path = os.path.join(app.static_folder, path)
    if path != "" and os.path.exists(file_path):
        return send_from_directory(app.static_folder, path)
    # Otherwise, serve index.html for React Router
    return send_from_directory(app.static_folder, 'index.html')

# Staging Endpoints
if env == "staging":
    @app.route("/api/login-test/<int:user_id>")
    def login_test(user_id):
        user = User.query.get(user_id)
        if user: 
            session["user_id"] = user.id
            print(f"Logged in test user {user.name}")
            return jsonify(user.serialize()), 200
        print("User not found")
        return "User not found", 404

# Special Endpoints
@app.route('/api/register-opp', methods=['POST'])
@require_auth
def register_user_for_opportunity():
    data = request.get_json()
    user_id = data.get('user_id')
    opportunity_id = data.get('opportunity_id')
    driving = data.get('driving', False)  # Default to False if not provided

    if not user_id or not opportunity_id:
        return jsonify({"error": "user_id and opportunity_id are required"}), 400

    # Check if entry already exists
    existing = UserOpportunity.query.filter_by(user_id=user_id, opportunity_id=opportunity_id).first()
    if existing:
        return jsonify({"message": "User already registered"}), 200

    try:
        user_opportunity = UserOpportunity(
            user_id=user_id,
            opportunity_id=opportunity_id,
            registered=True,
            attended=False,  # default
            driving=driving
        )
        db.session.add(user_opportunity)
        db.session.commit()
        return jsonify({"message": "Registration successful"}), 201
    except Exception as e:
        db.session.rollback()
        return jsonify({"error": str(e)}), 500

@app.route('/api/unregister-opp', methods=['POST'])
@require_auth
def unregister_user_from_opportunity():
    """Unregister a user from an opportunity"""
    data = request.get_json()
    user_id = data.get('user_id')
    opportunity_id = data.get('opportunity_id')

    if not user_id or not opportunity_id:
        return jsonify({"error": "user_id and opportunity_id are required"}), 400

    # Check if user exists
    user = User.query.get(user_id)
    if not user:
        return jsonify({
            "message": "User does not exist",
            "error": f"User with ID {user_id} not found"
        }), 404

    # Check if opportunity exists
    opportunity = Opportunity.query.get(opportunity_id)
    if not opportunity:
        return jsonify({
            "message": "Opportunity does not exist",
            "error": f"Opportunity with ID {opportunity_id} not found"
        }), 404

    # Check if user is registered with the opportunity
    existing = UserOpportunity.query.filter_by(user_id=user_id, opportunity_id=opportunity_id).first()
    if not existing:
        return jsonify({
            "message": "User not registered with this opportunity",
            "error": f"User {user_id} is not registered for opportunity {opportunity_id}"
        }), 404

    try:
        # Remove the association
        db.session.delete(existing)
        db.session.commit()
        return jsonify({"message": "Unregistration successful"}), 200
    except Exception as e:
        db.session.rollback()
        return jsonify({"error": str(e)}), 500

@app.route('/api/register-org', methods=['POST'])
@require_auth
def register_user_for_organization():
    data = request.get_json()
    user_id = data.get('user_id')
    organization_id = data.get('organization_id')

    if not user_id or not organization_id:
        return jsonify({"error": "user_id and organization_id are required"}), 400

    user = User.query.get(user_id)
    organization = Organization.query.get(organization_id)

    if not user or not organization:
        return jsonify({"error": "Invalid user_id or organization_id"}), 404

    # Check if entry already exists
    if organization in user.organizations:
        return jsonify({"message": "User already registered"}), 200

    try:
        user.organizations.append(organization)
        organization.member_count += 1
        db.session.commit()
        return jsonify({"message": "Registration successful"}), 201
    except Exception as e:
        db.session.rollback()
        return jsonify({"error": str(e)}), 500

@app.route('/api/unregister-org', methods=['POST'])
@require_auth
def unregister_user_from_organization():
    """Unregister a user from an organization"""
    data = request.get_json()
    user_id = data.get('user_id')
    organization_id = data.get('organization_id')

    if not user_id or not organization_id:
        return jsonify({"error": "user_id and organization_id are required"}), 400

    user = User.query.get(user_id)
    organization = Organization.query.get(organization_id)

    if not user or not organization:
        return jsonify({"error": "Invalid user_id or organization_id"}), 404

    # Check if user is registered with the organization
    if organization not in user.organizations:
        return jsonify({"message": "User not registered with this organization"}), 200

    try:
        # Remove the relationship
        user.organizations.remove(organization)
        organization.member_count = max(0, organization.member_count - 1)  # Prevent negative count
        db.session.commit()
        return jsonify({"message": "Unregistration successful"}), 200
    except Exception as e:
        db.session.rollback()
        return jsonify({"error": str(e)}), 500

@app.route('/api/attendance', methods=['PUT'])
@require_auth
def marked_as_attended():
    data = request.get_json()
    user_ids = data.get('user_ids')
    opportunity_id = data.get('opportunity_id')
    duration = data.get('duration')
    driving = data.get('driving', False)

    if not user_ids or not opportunity_id:
        return jsonify({"error": "user_ids and opportunity_id are required"}), 400

    messages = []
    try:
        opp = Opportunity.query.get(opportunity_id)
        if not opp:
            return jsonify({"error": "Invalid opportunity_id"}), 404

        # Fetch existing registrations for these users
        user_opps = UserOpportunity.query.filter(
            UserOpportunity.user_id.in_(user_ids),
            UserOpportunity.opportunity_id == opportunity_id
        ).all()

        # Map by user_id for O(1) lookup
        user_opp_map = {uo.user_id: uo for uo in user_opps}

        first_user = True
        for user_id in user_ids:
            uo = user_opp_map.get(user_id)

            if first_user:
                uo.user.points += 5 # bonus points
                first_user = False

            if not uo:
                # Not registered -> skip
                messages.append({"user_id": user_id, "error": "User not registered for this opportunity"})
                continue

            if not uo.attended:
                uo.attended = True
                uo.driving = driving
                uo.user.points += duration  # Award points to the User
                messages.append({"user_id": user_id, "message": "Attendance updated & points awarded"})
            else:
                messages.append({"user_id": user_id, "message": "User already marked as attended"})

        # Update opportunity metadata
        opp.actual_runtime = duration
        opp.attendance_marked = True

        db.session.commit()
        return jsonify({"results": messages}), 200

    except Exception as e:
        db.session.rollback()
        return jsonify({"error": str(e)}), 500


# User Endpoints
@app.route('/api/users', methods=['POST'])
@require_auth
def create_user():
    """Create a new user with optional file upload"""
    try:
        # Access authenticated user information
        # request.user contains: {'uid': 'firebase_uid', 'email': 'user@example.com', 'name': 'User Name', 'picture': 'profile_url'}
        authenticated_user = request.user
        print(f"Authenticated user: {authenticated_user}")
        
        # Check if this is a multipart form (file upload) or JSON
        # Check if this is a multipart form (file upload) or JSON
        if request.content_type and 'multipart/form-data' in request.content_type:
            # Handle file upload
            name = request.form.get('name')
            email = request.form.get('email')
            phone = request.form.get('phone')
            points = request.form.get('points', 0)
            car_seats = request.form.get('car_seats', 0)
            interests = request.form.get('interests', '[]')  # Default to empty JSON array string
            
            # Validate required fields
            if not name or not email or not phone:
                return jsonify({
                    'message': 'Missing required fields',
                    'required': ['name', 'email', 'phone']
                }), 400
            
            # Handle image upload
            image_path = None
            if 'image' in request.files:
                file = request.files['image']
                image_path = save_user_image(file, email)
            
            # Parse interests from JSON string to list
            try:
                import json
                interests_list = json.loads(interests) if interests else []
            except (json.JSONDecodeError, TypeError):
                interests_list = []
            
            data = {
                'name': name,
                'email': email,
                'phone': phone,
                'points': points,
                'interests': interests_list,
                'profile_image': image_path,
                'admin': request.form.get('admin', False),
                'gender': request.form.get('gender'),
                'graduation_year': request.form.get('graduation_year'),
                'academic_level': request.form.get('academic_level'),
                'major': request.form.get('major'),
                'birthday': request.form.get('birthday'),
                'car_seats': car_seats,
                'bio': request.form.get('bio')
            }
        else:
            # Handle JSON data
            data = request.get_json()
            
            # Validate required fields
            required_fields = ['name', 'email']
            if not all(field in data for field in required_fields):
                return jsonify({
                    'message': 'Missing required fields',
                    'required': required_fields
                }), 400
        
        # Check if user already exists
        existing_user = User.query.filter_by(email=data['email']).first()
        if existing_user:
            return jsonify({
                'message': 'Email already registered'
            }), 400
        
        # Parse birthday if provided
        birthday = None
        if data.get('birthday'):
            try:
                birthday = datetime.strptime(data['birthday'], '%Y-%m-%dT%H:%M:%S')
            except ValueError:
                try:
                    birthday = datetime.strptime(data['birthday'], '%Y-%m-%d')
                except ValueError:
                    return jsonify({
                        'message': 'Invalid birthday format. Use YYYY-MM-DD or YYYY-MM-DDTHH:MM:SS'
                    }), 400
        
        # Check if user should be admin based on email
        is_admin = data.get('admin', False)
        default_admin_emails = os.environ.get('DEFAULT_ADMIN_EMAILS', '')
        if default_admin_emails:
            try:
                # Try to parse as JSON first (in case it's a JSON array string)
                import json
                try:
                    admin_email_list = json.loads(default_admin_emails)
                except json.JSONDecodeError:
                    # If not JSON, parse as hyphen-separated list
                    admin_email_list = [email.strip() for email in default_admin_emails.split('-')]
                
                if data['email'] in admin_email_list:
                    is_admin = True
                print(f"DEBUG: Admin email list = {admin_email_list}, User email = {data['email']}, is_admin = {is_admin}")
            except Exception as e:
                print(f"Warning: Error parsing DEFAULT_ADMIN_EMAILS: {e}")
        
        # Create new user
        new_user = User(
            profile_image=data.get('profile_image'),
            name=data['name'],
            email=data['email'],
            phone=data.get('phone'),
            points=data.get('points', 0),
            interests=data.get('interests', []),
            admin=is_admin,
            gender=data.get('gender'),
            graduation_year=data.get('graduation_year'),
            academic_level=data.get('academic_level'),
            major=data.get('major'),
            birthday=birthday,
            bio=data.get('bio')
        )
        
        db.session.add(new_user)
        db.session.commit()
        
        return jsonify(new_user.serialize()), 201
    
    except Exception as e:
        db.session.rollback()
        return jsonify({
            'message': 'Failed to create user',
            'error': str(e)
        }), 500

@app.route('/api/users/emails', methods=['GET'])
@require_auth
def get_user_emails():
    """Get all user emails"""
    try:
        users = User.query.all()
        return jsonify([user.email for user in users])
    except Exception as e:
        return jsonify({
            'message': 'Failed to fetch user emails',
            'error': str(e)
        }), 500

@app.route('/api/users', methods=['GET'])
@require_auth
def get_users():
    """Get all users with full details - requires authentication"""
    try:
        page = int(request.args.get('page', 1))
        per_page = int(request.args.get('per_page', 10000))
        
        users = User.query.order_by(User.id.desc())
        paginated_users = paginate(users, page, per_page)
        
        return jsonify({
            'users': [user.serialize() for user in paginated_users.items],
            'pagination': {
                'page': paginated_users.page,
                'per_page': paginated_users.per_page,
                'total': paginated_users.total
            }
        })
    
    except Exception as e:
        return jsonify({
            'message': 'Failed to fetch users',
            'error': str(e)
        }), 500

@app.route('/api/users/<int:user_id>', methods=['GET'])
@require_auth
def get_user(user_id):
    """Get a single user"""
    try:
        user = User.query.get_or_404(user_id)
        print('user', user.serialize())
        return jsonify(user.serialize())
    
    except Exception as e:
        return jsonify({
            'message': 'Failed to fetch user',
            'error': str(e)
        }), 500

@app.route('/api/users/check/<email>', methods=['GET'])
def check_user_exists(email):
    """Get user by email - Login only: Quick check if user exists with minimal data"""
    try:
        user = User.query.filter_by(email=email).first()
        
        if not user:
            return jsonify({
                'message': 'User does not exist',
                'exists': False
            }), 200
        
        # Return minimal user data for authentication
        return jsonify({
            'exists': True,
            'user': {
                'id': user.id,
                'email': user.email,
                'name': user.name,
                'admin': user.admin,
            }
        }), 200
    
    except Exception as e:
        return jsonify({
            'message': 'Failed to fetch user by email',
            'error': str(e)
        }), 500
    
@app.route('/api/users/email/<email>', methods=['GET'])
@require_auth
def get_user_by_email(email):
    """Get user by email - Login only: Quick check if user exists with minimal data"""
    try:
        user = User.query.filter_by(email=email).first()
        
        if not user:
            return jsonify({
                'message': 'User does not exist',
            }), 404
        
        # Return minimal user data for authentication
        return jsonify(user.serialize()), 200
    
    except Exception as e:
        return jsonify({
            'message': 'Failed to fetch user by email',
            'error': str(e)
        }), 500

@app.route('/api/users/<int:user_id>', methods=['PUT'])
@require_auth
def update_user(user_id):
    """Update a user with optional file upload"""
    try:
        user = User.query.get_or_404(user_id)
        
        # Check if this is a multipart form (file upload) or JSON
        if request.content_type and 'multipart/form-data' in request.content_type:
            # Handle file upload
            data = {}
            for field in ['name', 'car_seats', 'email', 'phone', 'points', 'admin', 'gender', 'graduation_year', 'academic_level', 'major', 'birthday', 'bio']:
                if field in request.form:
                    data[field] = request.form[field]
            
            # Handle interests field from form
            if 'interests' in request.form:
                try:
                    import json
                    interests_list = json.loads(request.form['interests']) if request.form['interests'] else []
                    data['interests'] = interests_list
                except (json.JSONDecodeError, TypeError):
                    data['interests'] = []
            
            # Handle profile image upload
            if 'profile_image' in request.files:
                file = request.files['profile_image']
                image_path = save_user_image(file, user.email)
                if image_path:
                    data['profile_image'] = image_path
        else:
            # Handle JSON data
            data = request.get_json()
        
        # Only update fields that exist in the model
        valid_fields = ['profile_image', 'name', 'email', 'phone', 'points', 'interests', 'admin', 'gender', 'graduation_year', 'academic_level', 'major', 'birthday', 'bio', 'car_seats']
        for field in valid_fields:
            if field in data:
                if field == 'birthday':
                    # Parse birthday if provided
                    birthday = None
                    if data['birthday']:
                        try:
                            birthday = datetime.strptime(data['birthday'], '%Y-%m-%dT%H:%M:%S')
                        except ValueError:
                            try:
                                birthday = datetime.strptime(data['birthday'], '%Y-%m-%d')
                            except ValueError:
                                return jsonify({
                                    'message': 'Invalid birthday format. Use YYYY-MM-DD or YYYY-MM-DDTHH:MM:SS'
                                }), 400
                    setattr(user, field, birthday)
                else:
                    setattr(user, field, data[field])
        
        db.session.commit()
        return jsonify(user.serialize())
    
    except Exception as e:
        db.session.rollback()
        return jsonify({
            'message': 'Failed to update user',
            'error': str(e)
        }), 500

@app.route('/api/users/<int:user_id>', methods=['DELETE'])
@require_auth
def delete_user(user_id):
    """Delete a user"""
    try:
        user = User.query.get_or_404(user_id)
        db.session.delete(user)
        db.session.commit()
        return jsonify({
            'message': 'User deleted successfully'
        }), 200
    
    except Exception as e:
        db.session.rollback()
        return jsonify({
            'message': 'Failed to delete user',
            'error': str(e)
        }), 500

# Organization Endpoints
@app.route('/api/orgs', methods=['POST'])
@require_auth
def create_organization():
    """Create a new organization"""
    try:
        data = request.get_json()
        
        # Validate required fields
        required_fields = ['name', 'host_user_id']
        if not all(field in data for field in required_fields):
            return jsonify({
                'message': 'Missing required fields',
                'required': required_fields
            }), 400
        
        if not User.query.get(data['host_user_id']):
            return jsonify({
                'message': 'Host user does not exist'
            })        
        
        # Check if organization name already exists
        existing_org = Organization.query.filter_by(name=data['name']).first()
        if existing_org:
            return jsonify({
                'message': 'Organization name already exists'
            }), 400
        
        # Create new organization
        new_org = Organization(
            name=data['name'],
            description=data.get('description', ''),
            member_count=data.get('member_count', 0),
            points=data.get('points', 0),
            type=data.get('type'),
            # auto approve orgs
            # approved=data.get('approved', False),
            approved=True,
            host_user_id=data['host_user_id'],
            date_created=data.get('date_created', '')
        )
        
        db.session.add(new_org)
        db.session.commit()
        
        return jsonify(new_org.serialize()), 201
    
    except Exception as e:
        db.session.rollback()
        return jsonify({
            'message': 'Failed to create organization',
            'error': str(e)
        }), 500

@app.route('/api/orgs', methods=['GET'])
@require_auth
def get_organizations():
    """Get all organizations with pagination"""
    try:
        page = int(request.args.get('page', 1))
        per_page = int(request.args.get('per_page', 10000))
        
        organizations = Organization.query.order_by(Organization.id.desc())
        paginated_orgs = paginate(organizations, page, per_page)
        
        return jsonify({
            'organizations': [org.serialize() for org in paginated_orgs.items],
            'pagination': {
                'page': paginated_orgs.page,
                'per_page': paginated_orgs.per_page,
                'total': paginated_orgs.total
            }
        })
    
    except Exception as e:
        return jsonify({
            'message': 'Failed to fetch organizations',
            'error': str(e)
        }), 500

@app.route('/api/orgs/approved', methods=['GET'])
@require_auth
def get_approved_organizations():
    """Get all approved organizations with pagination"""
    try:
        page = int(request.args.get('page', 1))
        per_page = int(request.args.get('per_page', 10000))
        
        organizations = Organization.query.filter_by(approved=True).order_by(Organization.id.desc())
        paginated_orgs = paginate(organizations, page, per_page)
        
        return jsonify({
            'organizations': [org.serialize() for org in paginated_orgs.items],
            'pagination': {
                'page': paginated_orgs.page,
                'per_page': paginated_orgs.per_page,
                'total': paginated_orgs.total
            }
        })
    
    except Exception as e:
        return jsonify({
            'message': 'Failed to fetch organizations',
            'error': str(e)
        }), 500


@app.route('/api/orgs/unapproved', methods=['GET'])
@require_auth
def get_unapproved_organizations():
    """Get all unapproved organizations with pagination"""
    try:
        page = int(request.args.get('page', 1))
        per_page = int(request.args.get('per_page', 10000))
        
        organizations = Organization.query.filter_by(approved=False).order_by(Organization.id.desc())
        paginated_orgs = paginate(organizations, page, per_page)
        
        return jsonify({
            'organizations': [org.serialize() for org in paginated_orgs.items],
            'pagination': {
                'page': paginated_orgs.page,
                'per_page': paginated_orgs.per_page,
                'total': paginated_orgs.total
            }
        })
    
    except Exception as e:
        return jsonify({
            'message': 'Failed to fetch organizations',
            'error': str(e)
        }), 500

@app.route('/api/orgs/<int:org_id>', methods=['GET'])
@require_auth
def get_organization(org_id):
    """Get a single organization"""
    try:
        org = Organization.query.get_or_404(org_id)
        return jsonify(org.serialize())
    
    except Exception as e:
        return jsonify({
            'message': 'Failed to fetch organization',
            'error': str(e)
        }), 500

@app.route('/api/orgs/<int:org_id>', methods=['PUT'])
@require_auth
def update_organization(org_id):
    """Update an organization"""
    try:
        org = Organization.query.get_or_404(org_id)
        data = request.get_json()
        
        # Only update fields that exist in the model
        valid_fields = ['name', 'description', 'member_count', 'points', 'type', 'host_user_id', 'approved', 'date_created']
        for field in valid_fields:
            if field in data:
                setattr(org, field, data[field])
        
        db.session.commit()
        return jsonify(org.serialize())
    
    except Exception as e:
        db.session.rollback()
        return jsonify({
            'message': 'Failed to update organization',
            'error': str(e)
        }), 500

@app.route('/api/orgs/<int:org_id>', methods=['DELETE'])
@require_auth
def delete_organization(org_id):
    """Delete an organization"""
    try:
        org = Organization.query.get_or_404(org_id)
        db.session.delete(org)
        db.session.commit()
        return jsonify({
            'message': 'Organization deleted successfully'
        }), 200
    
    except Exception as e:
        db.session.rollback()
        return jsonify({
            'message': 'Failed to delete organization',
            'error': str(e)
        }), 500

# Opportunity Endpoints
@app.route('/api/opps', methods=['POST'])
@require_auth
def create_opportunity():
    """Create a new opportunity with optional file upload"""
    try:
        # Check if this is a multipart form (file upload) or JSON
        if request.content_type and 'multipart/form-data' in request.content_type:
            # Handle file upload
            data = {}
            for field in ['name', 'host_org_id', 'host_user_id', 'date', 'causes', 'tags', 'duration', 'description', 'address', 'nonprofit', 'total_slots', 'image', 'approved', 'host_org_name', 'comments', 'qualifications', 'recurring', 'visibility', 'attendance_marked', 'redirect_url', 'actual_runtime']:
                if field in request.form:
                    if field == 'visibility':
                        data[field] = json.loads(request.form["visibility"])

                    else: 
                        data[field] = request.form[field]
            
        else:
            # Handle JSON data
            data = request.get_json()
        
        # Validate required fields
        required_fields = ['name', 'host_org_id', 'host_user_id', 'date', 'duration']
        if not all(field in data for field in required_fields):
            return jsonify({
                'message': 'Missing required fields',
                'required': required_fields
            }), 400
        
        # Check if host user exists
        host_user = User.query.get(data['host_user_id'])
        if not host_user:
            return jsonify({
                'message': 'Host user does not exist',
                'error': f'User with ID {data["host_user_id"]} not found'
            }), 404
        
        # Check if host organization exists
        host_org = Organization.query.get(data['host_org_id'])
        if not host_org:
            return jsonify({
                'message': 'Host organization does not exist',
                'error': f'Organization with ID {data["host_org_id"]} not found'
            }), 404
        
        # Set host_org_name from organization if not provided
        if not data.get('host_org_name'):
            data['host_org_name'] = host_org.name
        
        # Parse date with flexible format support
        date_string = data['date'].strip()
        try:
            # Try with seconds first
            parsed_date = datetime.strptime(date_string, '%Y-%m-%dT%H:%M:%S')
        except ValueError:
            try:
                # Try without seconds
                parsed_date = datetime.strptime(date_string, '%Y-%m-%dT%H:%M')
            except ValueError:
                return jsonify({
                    'message': 'Invalid date format. Use YYYY-MM-DDTHH:MM:SS or YYYY-MM-DDTHH:MM'
                }), 400
        
        gmt_date = parsed_date + timedelta(hours=4)


        # admin users can create approved opps
        if host_user.admin:
            approved = True
        else:
            approved = False
            
        # Create new opportunity
        new_opportunity = Opportunity(
            name=data['name'],
            description=data.get('description'),
            date=gmt_date, 
            duration=data['duration'],
            causes=data.get('causes'),
            tags=data.get('tags', []),
            address=data.get('address'),
            nonprofit=data.get('nonprofit'),
            total_slots=data.get('total_slots'),
            image=data.get('image'),
            host_org_id=data['host_org_id'],
            host_user_id=data['host_user_id'],
            host_org_name=data['host_org_name'],
            comments=data.get('comments', []),
            qualifications=data.get('qualifications', []),
            recurring=data.get('recurring', 'once'),
            visibility=data.get('visibility', []),
            attendance_marked=data.get('attendance_marked', False),
            redirect_url=data.get('redirect_url', None),
            actual_runtime=data.get('actual_runtime', None),
            approved=approved
        )
        
        db.session.add(new_opportunity)
        db.session.commit()

        # mark host as registered with registered=False
        user_opportunity = UserOpportunity(
                        user_id=data['host_user_id'],
                        opportunity_id=new_opportunity.id,
                        registered=False, # Host is initially not registered
                        attended=False  # Match your model field spelling
                    )
        db.session.add(user_opportunity)
        db.session.commit()
            
        return jsonify(new_opportunity.serialize()), 201
    
    except Exception as e:
        db.session.rollback()
        return jsonify({
            'message': 'Failed to create opportunity',
            'error': str(e)
        }), 500

@app.route('/api/opps', methods=['GET'])
@require_auth
def get_opportunities():
    """Get all opportunities with pagination"""
    try:
        page = int(request.args.get('page', 1))
        per_page = int(request.args.get('per_page', 10000))
        
        opportunities = Opportunity.query.order_by(Opportunity.id.desc())
        paginated_opps = paginate(opportunities, page, per_page)
        
        return jsonify({
            'opportunities': [opp.serialize() for opp in paginated_opps.items],
            'pagination': {
                'page': paginated_opps.page,
                'per_page': paginated_opps.per_page,
                'total': paginated_opps.total
            }
        })
    
    except Exception as e:
        return jsonify({
            'message': 'Failed to fetch opportunities',
            'error': str(e)
        }), 500

@app.route('/api/opps/current', methods=['GET'])
@require_auth
def get_current_opportunities():
    """Get current opportunities (whose start dates haven't passed) with pagination"""
    try:
        page = int(request.args.get('page', 1))
        per_page = int(request.args.get('per_page', 10000))
        
        # Get current datetime
        current_datetime = datetime.utcnow()
        
        # Filter opportunities where date is in the future
        current_opportunities = Opportunity.query.filter(
            Opportunity.date > current_datetime
        ).order_by(Opportunity.date.asc())  # Order by date ascending (earliest first)
        
        paginated_opps = paginate(current_opportunities, page, per_page)
        
        return jsonify({
            'opportunities': [opp.serialize() for opp in paginated_opps.items],
            'pagination': {
                'page': paginated_opps.page,
                'per_page': paginated_opps.per_page,
                'total': paginated_opps.total
            },
            'current_datetime': current_datetime.isoformat()
        })
    
    except Exception as e:
        return jsonify({
            'message': 'Failed to fetch current opportunities',
            'error': str(e)
        }), 500

@app.route('/api/opps/approved', methods=['GET'])
@require_auth
def get_approved_opportunities():
    """Get approved opportunities with pagination"""
    try:
        page = int(request.args.get('page', 1))
        per_page = int(request.args.get('per_page', 10000))
        
        # Filter opportunities where approved is True
        approved_opportunities = Opportunity.query.filter(
            Opportunity.approved == True
        ).order_by(Opportunity.id.desc())
        
        paginated_opps = paginate(approved_opportunities, page, per_page)
        
        return jsonify({
            'opportunities': [opp.serialize() for opp in paginated_opps.items],
            'pagination': {
                'page': paginated_opps.page,
                'per_page': paginated_opps.per_page,
                'total': paginated_opps.total
            }
        })
    
    except Exception as e:
        return jsonify({
            'message': 'Failed to fetch approved opportunities',
            'error': str(e)
        }), 500

@app.route('/api/opps/unapproved', methods=['GET'])
@require_auth
def get_unapproved_opportunities():
    """Get unapproved opportunities with pagination"""
    try:
        page = int(request.args.get('page', 1))
        per_page = int(request.args.get('per_page', 10000))
        
        # Filter opportunities where approved is False
        unapproved_opportunities = Opportunity.query.filter(
            Opportunity.approved == False
        ).order_by(Opportunity.id.desc())
        
        paginated_opps = paginate(unapproved_opportunities, page, per_page)
        
        return jsonify({
            'opportunities': [opp.serialize() for opp in paginated_opps.items],
            'pagination': {
                'page': paginated_opps.page,
                'per_page': paginated_opps.per_page,
                'total': paginated_opps.total
            }
        })
    
    except Exception as e:
        return jsonify({
            'message': 'Failed to fetch unapproved opportunities',
            'error': str(e)
        }), 500

@app.route('/api/opps/active', methods=['GET'])
@require_auth
def get_active_opportunities():
    """Get active opportunities (start date is no more than 24 hours behind current date) with pagination"""
    try:
        page = int(request.args.get('page', 1))
        per_page = int(request.args.get('per_page', 10000))
        
        # Calculate the cutoff time (24 hours ago from now)
        cutoff_time = datetime.now() - timedelta(hours=24)
        
        # Filter opportunities where date is >= cutoff_time (within last 24 hours)
        active_opportunities = Opportunity.query.filter(
            Opportunity.date >= cutoff_time
        ).order_by(Opportunity.date.asc())  # Order by date ascending (earliest first)
        
        paginated_opps = paginate(active_opportunities, page, per_page)
        
        return jsonify({
            'opportunities': [opp.serialize() for opp in paginated_opps.items],
            'pagination': {
                'page': paginated_opps.page,
                'per_page': paginated_opps.per_page,
                'total': paginated_opps.total
            },
            'cutoff_time': cutoff_time.isoformat(),
            'message': f'Active opportunities from the last 24 hours (since {cutoff_time.strftime("%Y-%m-%d %H:%M:%S")})'
        })
    
    except Exception as e:
        return jsonify({
            'message': 'Failed to fetch active opportunities',
            'error': str(e)
        }), 500

@app.route('/api/opps/<int:opp_id>/phone', methods=['GET'])
@require_auth
def get_involved_users_phone_numbers(opp_id):
    """Get the phone numbers of all users involved in an opportunity"""
    try:
        opp = UserOpportunity.query.filter_by(opportunity_id=opp_id).first().opportunity
        return jsonify([user.phone for user in opp.involved_users])
    except Exception as e:
        return jsonify({
            'message': 'Failed to fetch involved users phone numbers',
            'error': str(e)
        }), 500

@app.route('/api/opps/<int:opp_id>/attendance', methods=['GET'])
@require_auth
def get_opportunity_attendance(opp_id):
    """Get all involved user IDs and their attendance status for an opportunity"""
    try:
        # Check if opportunity exists
        opportunity = Opportunity.query.get(opp_id)
        if not opportunity:
            return jsonify({
                'message': 'Opportunity not found',
                'error': f'Opportunity with ID {opp_id} does not exist'
            }), 404
        
        # Get all user opportunities for this opportunity
        user_opportunities = UserOpportunity.query.filter_by(opportunity_id=opp_id).all()
        
        # Build response with user IDs and attendance status
        attendance_data = []
        for uo in user_opportunities:
            attendance_data.append({
                'user_id': uo.user_id,
                'attended': uo.attended,
                'registered': uo.registered,
                'driving': uo.driving
            })
        
        return jsonify({
            'opportunity_id': opp_id,
            'opportunity_name': opportunity.name,
            'total_involved': len(attendance_data),
            'users': attendance_data
        }), 200
        
    except Exception as e:
        return jsonify({
            'message': 'Failed to fetch opportunity attendance',
            'error': str(e)
        }), 500


@app.route('/api/opps/<int:opp_id>', methods=['GET'])
@require_auth
def get_opportunity(opp_id):
    """Get a single opportunity"""
    try:
        opp = Opportunity.query.get_or_404(opp_id)
        return jsonify(opp.serialize())
    
    except Exception as e:
        return jsonify({
            'message': 'Failed to fetch opportunity',
            'error': str(e)
        }), 500

@app.route('/api/opps/<int:opp_id>/full', methods=['GET'])
def check_opportunity_full(opp_id):
    """Check if opportunity is fully booked"""
    try:
        opportunity = Opportunity.query.get_or_404(opp_id)
        
        # Count the number of users involved in this opportunity
        involved_users_count = UserOpportunity.query.filter_by(opportunity_id=opp_id).count()
        
        # Check if fully booked
        is_full = involved_users_count >= opportunity.total_slots
        
        return jsonify({
            'is_full': is_full
        })
    
    except Exception as e:
        return jsonify({
            'message': 'Failed to check opportunity status',
            'error': str(e)
        }), 500

@app.route('/api/opps/<int:opp_id>', methods=['PUT'])
@require_auth
def update_opportunity(opp_id):
    """Update an opportunity with optional file upload"""
    try:
        opp = Opportunity.query.get_or_404(opp_id)
        points = getattr(opp, "duration", 0) or 0

        # Check if this is a multipart form (file upload) or JSON
        if request.content_type and 'multipart/form-data' in request.content_type:
            # Handle file upload
            data = {}
            for field in ['name', 'causes', 'tags', 'description', 'date', 'address', 'approved', 'nonprofit', 'total_slots', 'host_org_id', 'host_user_id', 'host_org_name', 'comments', 'duration','qualifications', 'recurring', 'visibility', 'attendance_marked', 'redirect_url', 'actual_runtime']:
                if field in request.form:
                    data[field] = request.form[field]
                if field == 'date':
                    new_date = datetime.strptime(request.form[field], '%Y-%m-%dT%H:%M:%S') # converts to datetime object
                    new_date = new_date + timedelta(hours=4)
                    setattr(opp, field, new_date)
            
            # Handle image upload
            if 'image' in request.files:
                file = request.files['image']
                image_path = save_opportunity_image(file, opp_id)
                if image_path:
                    data['image'] = image_path
        else:
            # Handle JSON data
            data = request.get_json()
        
        # Only update fields that exist in the model
        valid_fields = ['name', 'duration', 'description', 'date', 'address', 'approved', 'nonprofit', 'total_slots', 'image',
                       'host_org_id', 'host_user_id', 'host_org_name', 'comments', 'qualifications', 'recurring', 'visibility', 'attendance_marked', 'redirect_url', 'actual_runtime', 'tags']       
        
        for field in valid_fields:
            if field in data:
                if(field == 'date'):
                    # Parse date with flexible format support
                    date_string = data['date'].strip()
                    try:
                        # Try with seconds first
                        new_date = datetime.strptime(date_string, '%Y-%m-%dT%H:%M:%S')
                    except ValueError:
                        try:
                            # Try without seconds
                            new_date = datetime.strptime(date_string, '%Y-%m-%dT%H:%M')
                        except ValueError:
                            return jsonify({
                                'message': 'Invalid date format. Use YYYY-MM-DDTHH:MM:SS or YYYY-MM-DDTHH:MM'
                            }), 400
                    new_date = new_date.replace(tzinfo=timezone(timedelta(hours=-4)))
                    setattr(opp, field, new_date)
                elif(field == 'host_org_id'): # if host org changes, update this in other models
                    new_host_org_id = data['host_org_id']
                    old_host_org_id = opp.host_org_id
                    
                    # Check if new organization exists
                    new_org = Organization.query.get(new_host_org_id)
                    if not new_org:
                        return jsonify({
                            'message': 'Host organization does not exist',
                            'error': f'Organization with ID {new_host_org_id} not found'
                        }), 404
                    
                    # Simply update the host_org_id field
                    setattr(opp, field, new_host_org_id)
                    
                elif field == 'host_user_id':
                    new_host_user_id = data['host_user_id']
                    old_host_user_id = opp.host_user_id
                    
                    # Check if new user exists
                    new_user = User.query.get(new_host_user_id)
                    if not new_user:
                        return jsonify({
                            'message': 'Host user does not exist',
                            'error': f'User with ID {new_host_user_id} not found'
                        }), 404   

                    if new_host_user_id != old_host_user_id:
                        # Adjust points
                        old_host = User.query.get(old_host_user_id)
                        new_host = User.query.get(new_host_user_id)
                        if old_host:
                            old_host.points = max(0, old_host.points - points)  # prevent negative points
                        if new_host:
                            new_host.points += points

                        # Remove old UserOpportunity
                        old_uo = UserOpportunity.query.filter_by(
                            user_id=old_host_user_id, opportunity_id=opp.id
                        ).first()
                        if old_uo:
                            db.session.delete(old_uo)

                        # Add or update new UserOpportunity
                        new_uo = UserOpportunity.query.filter_by(
                            user_id=new_host_user_id, opportunity_id=opp.id
                        ).first()
                        if not new_uo:
                            new_uo = UserOpportunity(
                                user_id=new_host_user_id,
                                opportunity_id=opp.id,
                                registered=True,
                                attended=True
                            )
                            db.session.add(new_uo)
                        else:
                            new_uo.registered = True
                            new_uo.attended = True
            
                        # Set new host
                        setattr(opp, field, new_host_user_id)
                        db.session.commit()
                else:
                    setattr(opp, field, data[field])
        
        # Commit all changes
        db.session.commit()
        return jsonify(opp.serialize())
    
    
    except Exception as e:
        db.session.rollback()
        return jsonify({
            'message': 'Failed to update opportunity',
            'error': str(e)
        }), 500

@app.route('/api/opps/<int:opp_id>', methods=['DELETE'])
@require_auth
def delete_opportunity(opp_id):
    """Delete an opportunity"""
    try:
        opp = Opportunity.query.get_or_404(opp_id)
        db.session.delete(opp)
        db.session.commit()
        return jsonify({
            'message': 'Opportunity deleted successfully'
        }), 200
    
    except Exception as e:
        db.session.rollback()
        return jsonify({
            'message': 'Failed to delete opportunity',
            'error': str(e)
        }), 500


# Friends Endpoints
@app.route('/api/users/<int:user_id>/friends', methods=['GET'])
@require_auth
def get_user_friends(user_id):
    """Get all accepted friends of a user"""
    try:
        user = User.query.get(user_id)
        if not user:
            return jsonify({
                'message': 'User not found',
                'error': f'User with ID {user_id} does not exist'
            }), 404
        
        friends = user.get_accepted_friends()
        
        return jsonify({
            'friends': [
                {
                    'id': friend.id,
                    'name': friend.name,
                    'profile_image': friend.profile_image,
                    'phone': friend.phone,
                    'points': friend.points
                } for friend in friends
            ]
        })
    
    except Exception as e:
        return jsonify({
            'message': 'Failed to fetch friends',
            'error': str(e)
        }), 500

@app.route('/api/users/<int:user_id>/friend-requests', methods=['GET'])
@require_auth
def get_friend_requests(user_id):
    """Get pending friend requests for a user"""
    try:
        user = User.query.get(user_id)
        if not user:
            return jsonify({
                'message': 'User not found',
                'error': f'User with ID {user_id} does not exist'
            }), 404
        
        # Get pending requests where user is the receiver
        pending_requests = Friendship.query.filter_by(
            receiver_id=user_id, 
            accepted=False
        ).all()
        
        return jsonify({
            'friend_requests': [
                {
                    'id': request.id,
                    'requester_name': User.query.get(request.requester_id).name,
                    'requester_profile_image': User.query.get(request.requester_id).profile_image
                } for request in pending_requests
            ]
        })
    
    except Exception as e:
        return jsonify({
            'message': 'Failed to fetch friend requests',
            'error': str(e)
        }), 500

@app.route('/api/friendships', methods=['GET'])
@require_auth
def get_all_friendships():
    """Get all friendships in the system (admin endpoint)"""
    try:
        # Get all friendships
        friendships = Friendship.query.all()
        
        return jsonify({
            'friendships': [
                {
                    'id': friendship.id,
                    'accepted': friendship.accepted,
                    'requester_name': User.query.get(friendship.requester_id).name,
                    'receiver_name': User.query.get(friendship.receiver_id).name
                } for friendship in friendships
            ]
        })
    
    except Exception as e:
        return jsonify({
            'message': 'Failed to fetch friendships',
            'error': str(e)
        }), 500

@app.route('/api/users/<int:user_id>/friendships', methods=['GET'])
@require_auth
def get_user_friendships(user_id):
    """Get all friendships for a specific user (both sent and received)"""
    try:
        user = User.query.get(user_id)
        if not user:
            return jsonify({
                'message': 'User not found',
                'error': f'User with ID {user_id} does not exist'
            }), 404
        
        # Get all friendships where user is either requester or receiver
        friendships = Friendship.query.filter(
            (Friendship.requester_id == user_id) | (Friendship.receiver_id == user_id)
        ).all()
        
        return jsonify({
            'friendships': [
                {
                    'id': friendship.id,
                    'accepted': friendship.accepted,
                    'requester_name': User.query.get(friendship.requester_id).name,
                    'receiver_name': User.query.get(friendship.receiver_id).name,
                    'is_requester': friendship.requester_id == user_id
                } for friendship in friendships
            ]
        })
    
    except Exception as e:
        return jsonify({
            'message': 'Failed to fetch friendships',
            'error': str(e)
        }), 500

@app.route('/api/users/<int:user_id>/friends', methods=['POST'])
@require_auth
def send_friend_request(user_id):
    """Send a friend request"""
    try:
        data = request.get_json()
        receiver_id = data.get('receiver_id')
        
        if not receiver_id:
            return jsonify({'error': 'receiver_id is required'}), 400
        
        # Check if trying to send request to self
        if user_id == receiver_id:
            return jsonify({'error': 'Cannot send friend request to yourself'}), 400
        
        # Check if users exist
        requester = User.query.get(user_id)
        if not requester:
            return jsonify({
                'message': 'Requester not found',
                'error': f'User with ID {user_id} does not exist'
            }), 404
        
        receiver = User.query.get(receiver_id)
        if not receiver:
            return jsonify({
                'message': 'Receiver not found',
                'error': f'User with ID {receiver_id} does not exist'
            }), 404
        
        # Check if friendship already exists
        existing_friendship = Friendship.query.filter(
            ((Friendship.requester_id == user_id) & (Friendship.receiver_id == receiver_id)) |
            ((Friendship.requester_id == receiver_id) & (Friendship.receiver_id == user_id))
        ).first()
        
        if existing_friendship:
            if existing_friendship.accepted:
                return jsonify({'message': 'Already friends'}), 200
            else:
                return jsonify({'message': 'Friend request already sent'}), 200
        
        # Create new friendship request
        friendship = Friendship(accepted=False)
        friendship.requester_id = user_id
        friendship.receiver_id = receiver_id
        
        db.session.add(friendship)
        db.session.commit()
        
        return jsonify({'message': 'Friend request sent successfully'}), 201
    
    except Exception as e:
        db.session.rollback()
        return jsonify({
            'message': 'Failed to send friend request',
            'error': str(e)
        }), 500

@app.route('/api/friendships/<int:friendship_id>/accept', methods=['PUT'])
@require_auth
def accept_friend_request(friendship_id):
    """Accept a friend request"""
    try:
        friendship = Friendship.query.get(friendship_id)
        if not friendship:
            return jsonify({
                'message': 'Friendship not found',
                'error': f'Friendship with ID {friendship_id} does not exist'
            }), 404
        
        if friendship.accepted:
            return jsonify({'message': 'Friend request already accepted'}), 200
        
        friendship.accepted = True
        db.session.commit()
        
        return jsonify({'message': 'Friend request accepted successfully'}), 200
    
    except Exception as e:
        db.session.rollback()
        return jsonify({
            'message': 'Failed to accept friend request',
            'error': str(e)
        }), 500

@app.route('/api/friendships/<int:friendship_id>/reject', methods=['PUT'])
@require_auth
def reject_friend_request(friendship_id):
    """Reject a friend request"""
    try:
        friendship = Friendship.query.get(friendship_id)
        if not friendship:
            return jsonify({
                'message': 'Friendship not found',
                'error': f'Friendship with ID {friendship_id} does not exist'
            }), 404
        
        db.session.delete(friendship)
        db.session.commit()
        
        return jsonify({'message': 'Friend request rejected successfully'}), 200
    
    except Exception as e:
        db.session.rollback()
        return jsonify({
            'message': 'Failed to reject friend request',
            'error': str(e)
        }), 500

@app.route('/api/users/<int:user_id>/friends/<int:friend_id>', methods=['DELETE'])
@require_auth
def remove_friend(user_id, friend_id):
    """Remove a friend (delete friendship)"""
    try:
        # Check if users exist
        user = User.query.get(user_id)
        if not user:
            return jsonify({
                'message': 'User not found',
                'error': f'User with ID {user_id} does not exist'
            }), 404
        
        friend = User.query.get(friend_id)
        if not friend:
            return jsonify({
                'message': 'Friend not found',
                'error': f'User with ID {friend_id} does not exist'
            }), 404
        
        # Find the friendship between these users
        friendship = Friendship.query.filter(
            ((Friendship.requester_id == user_id) & (Friendship.receiver_id == friend_id)) |
            ((Friendship.requester_id == friend_id) & (Friendship.receiver_id == user_id))
        ).first()
        
        if not friendship:
            return jsonify({
                'message': 'Friendship not found',
                'error': f'No friendship exists between users {user_id} and {friend_id}'
            }), 404
        
        if not friendship.accepted:
            return jsonify({
                'message': 'Friendship request not yet accepted',
                'error': 'Cannot remove a pending friend request. Use reject instead.'
            }), 400
        
        db.session.delete(friendship)
        db.session.commit()
        
        return jsonify({'message': 'Friend removed successfully'}), 200
    
    except Exception as e:
        db.session.rollback()
        return jsonify({
            'message': 'Failed to remove friend',
            'error': str(e)
        }), 500

@app.route('/api/users/<int:user_id>/friends/check/<int:friend_id>', methods=['GET'])
@require_auth
def check_friendship(user_id, friend_id):
    """Check friendship status between two users"""
    try:
        # Check if users exist
        user = User.query.get(user_id)
        if not user:
            return jsonify({
                'message': 'User not found',
                'error': f'User with ID {user_id} does not exist'
            }), 404
        
        friend = User.query.get(friend_id)
        if not friend:
            return jsonify({
                'message': 'Friend not found',
                'error': f'User with ID {friend_id} does not exist'
            }), 404
        
        # Find the friendship between these users
        friendship = Friendship.query.filter(
            ((Friendship.requester_id == user_id) & (Friendship.receiver_id == friend_id)) |
            ((Friendship.requester_id == friend_id) & (Friendship.receiver_id == user_id))
        ).first()
        
        if not friendship:
            return jsonify({
                'status': 'no_friendship',
                'are_friends': False,
                'user_id': user_id,
                'friend_id': friend_id
            })
        
        if friendship.accepted:
            return jsonify({
                'status': 'friends',
                'are_friends': True,
                'user_id': user_id,
                'friend_id': friend_id
            })
        else:
            # Check who sent the request
            if friendship.requester_id == user_id:
                return jsonify({
                    'status': 'request_sent',
                    'are_friends': False,
                    'user_id': user_id,
                    'friend_id': friend_id
                })
            else:
                return jsonify({
                    'status': 'request_received',
                    'are_friends': False,
            'user_id': user_id,
            'friend_id': friend_id
        })
    
    except Exception as e:
        return jsonify({
            'message': 'Failed to check friendship',
            'error': str(e)
        }), 500

@app.route('/api/users/<int:user_id>/friendships/all', methods=['GET'])
@require_auth
def get_all_user_friendships(user_id):
    """Get friendship relationship status between user A and all other users"""
    try:
        # Check if user exists
        user = User.query.get(user_id)
        if not user:
            return jsonify({
                'message': 'User not found',
                'error': f'User with ID {user_id} does not exist'
            }), 404
        
        # Get all users except the current user
        all_users = User.query.filter(User.id != user_id).all()
        
        # Get all friendships involving the current user
        user_friendships = Friendship.query.filter(
            (Friendship.requester_id == user_id) | (Friendship.receiver_id == user_id)
        ).all()
        
        # Create maps for friendship status and friendship ID
        friendship_map = {}
        friendship_id_map = {}
        for friendship in user_friendships:
            if friendship.requester_id == user_id:
                # User A is requester to user B
                other_user_id = friendship.receiver_id
                if friendship.accepted:
                    friendship_map[other_user_id] = "friends"
                else:
                    friendship_map[other_user_id] = "sent"
                friendship_id_map[other_user_id] = friendship.id
            else:
                # User B is requester to user A
                other_user_id = friendship.requester_id
                if friendship.accepted:
                    friendship_map[other_user_id] = "friends"
                else:
                    friendship_map[other_user_id] = "received"
                friendship_id_map[other_user_id] = friendship.id
        
        # Build response with all users and their friendship status
        users_with_friendship_status = []
        for other_user in all_users:
            friendship_status = friendship_map.get(other_user.id, "add")
            friendship_id = friendship_id_map.get(other_user.id, None)
            
            users_with_friendship_status.append({
                'user_id': other_user.id,
                'name': other_user.name,
                'profile_image': other_user.profile_image,
                'email': other_user.email,
                'friendship_status': friendship_status,
                'friendship_id': friendship_id
            })
        
        return jsonify({
            'current_user_id': user_id,
            'users': users_with_friendship_status,
            'total_users': len(users_with_friendship_status)
        })
    
    except Exception as e:
        return jsonify({
            'message': 'Failed to fetch user friendships',
            'error': str(e)
        }), 500


@app.route('/api/protected', methods=['POST'])
def protected_endpoint():
    """Protected endpoint that requires Firebase token verification"""
    try:
        # Get the Authorization header
        auth_header = request.headers.get('Authorization')
        
        if not auth_header:
            return jsonify({
                'error': 'Authorization header is required',
                'message': 'Please provide a valid Firebase ID token'
            }), 401
        
        # Check if it's a Bearer token
        if not auth_header.startswith('Bearer '):
            return jsonify({
                'error': 'Invalid authorization format',
                'message': 'Authorization header must be in format: Bearer <token>'
            }), 401
        
        # Extract the token
        token = auth_header.split('Bearer ')[1]
        
        if not token:
            return jsonify({
                'error': 'Token is required',
                'message': 'Please provide a valid Firebase ID token'
            }), 401
        
        # Verify the token
        verification_result = verify_firebase_token(token)
        
        if not verification_result['success']:
            return jsonify({
                'error': 'Invalid token',
                'message': 'The provided token is invalid or expired',
                'details': verification_result.get('error', 'Unknown error')
            }), 401
        
        # Token is valid, return user information
        return jsonify({
            'message': 'Token verified successfully',
            'user': {
                'uid': verification_result['user_id'],
                'email': verification_result['email'],
                'name': verification_result['name'],
                'picture': verification_result['picture']
            },
            'status': 'authenticated'
        }), 200
    
    except Exception as e:
        return jsonify({
            'error': 'Internal server error',
            'message': 'An error occurred while verifying the token',
            'details': str(e)
        }), 500


@app.route('/api/firebase-status', methods=['GET'])
def firebase_status():
    """Check Firebase configuration status"""
    try:
        # Check if Firebase is properly initialized
        if firebase_admin._apps:
            return jsonify({
                'status': 'Firebase Admin SDK is initialized',
                'message': 'Firebase authentication is available',
                'apps_count': len(firebase_admin._apps)
            }), 200
        else:
            return jsonify({
                'status': 'Firebase Admin SDK is not initialized',
                'message': 'Firebase authentication is not available',
                'error': 'No Firebase apps found'
            }), 500
    except Exception as e:
        return jsonify({
            'status': 'Firebase Admin SDK error',
            'message': 'Firebase authentication is not available',
            'error': str(e)
        }), 500

@app.route('/api/me', methods=['GET'])
@require_auth
def get_current_user():
    """Get current authenticated user information"""
    try:
        # request.user contains the authenticated user info from the token
        return jsonify({
            'message': 'Current user information',
            'user': request.user
        }), 200
    except Exception as e:
        return jsonify({
            'error': 'Failed to get user information',
            'details': str(e)
        }), 500

@app.route("/upload", methods=["POST"])
def upload():
    """Upload file to S3"""
    try:
        file = request.files["file"]

        # Extract safe extension (e.g. ".jpg")
        _, ext = os.path.splitext(secure_filename(file.filename))

        # Generate unique filename with UUID
        unique_filename = f"{uuid.uuid4()}{ext}"

        # Upload to S3
        s3.upload_fileobj(
            file,
            S3_BUCKET,
            unique_filename,
            ExtraArgs={"ContentType": file.content_type}
        )

        # Public URL of the file
        url = f"https://{S3_BUCKET}.s3.amazonaws.com/{unique_filename}"
        return {"url": url}
    
    except Exception as e:
        return jsonify({
            'message': 'Failed to upload file to S3',
            'error': str(e)
        }), 500

# Approved Email Management Endpoints

@app.route('/api/approved-emails', methods=['POST'])
@require_auth
def create_approved_email():
    """Create a new approved email entry"""
    try:
        data = request.get_json()
        
        if not data or 'email' not in data:
            return jsonify({
                'error': 'Email is required',
                'message': 'Please provide an email address'
            }), 400
        
        email = data['email'].strip().lower()
        
        # Check if email already exists
        existing_email = ApprovedEmail.query.filter_by(email=email).first()
        if existing_email:
            return jsonify({
                'error': 'Email already approved',
                'message': f'Email {email} is already in the approved list'
            }), 409
        
        # Create new approved email
        approved_email = ApprovedEmail(
            email=email,
            added_by_admin=data.get('added_by_admin', 'admin')
        )
        
        db.session.add(approved_email)
        db.session.commit()
        
        return jsonify({
            'message': 'Email approved successfully',
            'approved_email': approved_email.serialize()
        }), 201
        
    except Exception as e:
        db.session.rollback()
        return jsonify({
            'error': 'Failed to create approved email',
            'message': str(e)
        }), 500

@app.route('/api/approved-emails/<int:email_id>', methods=['DELETE'])
@require_auth
def delete_approved_email(email_id):
    """Delete an approved email entry"""
    try:
        approved_email = ApprovedEmail.query.get(email_id)
        
        if not approved_email:
            return jsonify({
                'error': 'Approved email not found',
                'message': f'No approved email found with ID {email_id}'
            }), 404
        
        email_address = approved_email.email
        db.session.delete(approved_email)
        db.session.commit()
        
        return jsonify({
            'message': 'Approved email deleted successfully',
            'deleted_email': email_address
        }), 200
        
    except Exception as e:
        db.session.rollback()
        return jsonify({
            'error': 'Failed to delete approved email',
            'message': str(e)
        }), 500

@app.route('/api/approved-emails/check/<email>', methods=['GET'])
def check_email_approval(email):
    """Check if an email is approved"""
    try:
        # Normalize the email (lowercase, trimmed)
        normalized_email = email.strip().lower()
        
        # Check if email exists in approved list
        approved_email = ApprovedEmail.query.filter_by(email=normalized_email).first()
        
        is_approved = approved_email is not None
        
        response_data = {
            'email': normalized_email,
            'is_approved': is_approved
        }
        
        # If approved, include additional details
        if is_approved:
            response_data['approved_details'] = approved_email.serialize()
        
        return jsonify({
            'message': 'Email approval status checked successfully',
            **response_data
        }), 200
        
    except Exception as e:
        return jsonify({
            'error': 'Failed to check email approval',
            'message': str(e)
        }), 500

@app.route('/api/generate-schema', methods=['POST'])
def generate_random_schema():
    """Generate a random database schema with users, orgs, opportunities, and friend requests"""
    try:
        
        # Sample data for generation
        first_names = ["Alex", "Jordan", "Taylor", "Casey", "Morgan", "Riley", "Avery", "Quinn", "Sage", "River"]
        last_names = ["Smith", "Johnson", "Williams", "Brown", "Jones", "Garcia", "Miller", "Davis", "Rodriguez", "Martinez"]
        universities = ["Harvard", "Stanford", "MIT", "Yale", "Princeton", "Columbia", "Duke", "Northwestern", "Brown", "Dartmouth"]
        companies = ["Google", "Microsoft", "Apple", "Amazon", "Meta", "Tesla", "Netflix", "Uber", "Airbnb", "Spotify"]
        
        org_types = ["Academic", "Professional", "Social", "Service", "Cultural"]
        causes = ["Education", "Environment", "Healthcare", "Poverty", "Animal Welfare", "Arts", "Sports", "Technology"]
        locations = ["New York", "Los Angeles", "Chicago", "Houston", "Phoenix", "Philadelphia", "San Antonio", "San Diego"]
        
        generated_data = {
            "users": [],
            "organizations": [],
            "opportunities": [],
            "friend_requests": []
        }
        
        # 1. Generate 5 users
        users = []  # Store users in a list
        for i in range(5):
            first_name = random.choice(first_names)
            last_name = random.choice(last_names)
            university = random.choice(universities)
            
            user = User(
                name=f"{first_name} {last_name}",
                email=f"{first_name.lower()}.{last_name.lower()}@{university.lower()}.edu",
                phone=f"555-{random.randint(100, 999)}-{random.randint(1000, 9999)}",
                points=random.randint(0, 500),
                interests=random.sample(causes, random.randint(1, 3)),
                admin=random.choice([True, False]),
                gender=random.choice(["Male", "Female", "Non-binary", "Prefer not to say"]),
                graduation_year=str(random.randint(2024, 2028)),
                academic_level=random.choice(["Undergraduate", "Graduate", "PhD"]),
                major=random.choice(["Computer Science", "Business", "Engineering", "Medicine", "Law", "Arts"]),
                birthday=datetime.now() - timedelta(days=random.randint(6570, 10950)),  # 18-30 years old
                car_seats=random.randint(0, 7),
                bio=None
            )
            
            db.session.add(user)
            db.session.flush()  # Get the ID
            users.append(user)  # Add to our list
            generated_data["users"].append(user.serialize())
        
        # 2. Generate 5 organizations, approve 3
        organizations = []  # Store orgs in a list
        for i in range(5):
            org_type = random.choice(org_types)
            company = random.choice(companies)
            
            org = Organization(
                name=f"{company} {org_type} Society",
                description=f"A {org_type.lower()} organization focused on professional development and networking in the {company} ecosystem.",
                member_count=random.randint(10, 200),
                points=random.randint(50, 1000),
                type=org_type,
                approved=i < 3,  # First 3 are approved
                date_created=""
            )
            
            db.session.add(org)
            db.session.flush()  # Get the ID
            organizations.append(org)  # Add to our list
            generated_data["organizations"].append(org.serialize())
        
        db.session.commit()
        # 3. Generate 5 opportunities, approve 3
        for i in range(5):
            causes = random.choice(causes)
            location = random.choice(locations)
            org = organizations[i % 5]  # Use our list instead of querying
            
            # Random date between now and 3 months from now
            start_date = datetime.now() + timedelta(days=random.randint(1, 90))
            
            opportunity = Opportunity(
                name=f"{causes} Volunteer Event in {location}",
                description=f"Join us for a meaningful {causes.lower()} volunteer opportunity in {location}. Help make a difference in your community while meeting like-minded individuals.",
                date=start_date,
                duration=random.choice([60, 120, 180, 240, 480]),  # 1-8 hours
                causes=causes,
                tags=random.sample(["volunteer", "community", "service", "outdoor", "indoor", "teamwork", "leadership", "creative"], random.randint(1, 3)),
                address=f"{random.randint(100, 9999)} {random.choice(['Main St', 'Oak Ave', 'Pine Rd', 'Elm Blvd'])} {location}",
                nonprofit=random.choice(["Local Food Bank", "Habitat for Humanity", "Red Cross", "United Way", "Boys & Girls Club"]),
                total_slots=random.randint(5, 50),
                approved=i < 3,  # First 3 are approved
                host_org_id=org.id,
                host_org_name=org.name,
                comments=[],
                qualifications=random.sample(["No experience required", "Background check needed", "Must be 18+", "Physical activity involved"], random.randint(1, 3)),
                recurring=random.choice(["once", "weekly", "monthly"]),
                visibility=[],
                attendance_marked=False,
                redirect_url=None,
                actual_runtime=None
            )
            
            db.session.add(opportunity)
            db.session.flush()  # Get the ID
            generated_data["opportunities"].append(opportunity.serialize())
        
        # Commit users, orgs, and opportunities first
        db.session.commit()
        with db.session.no_autoflush:   # 👈 Prevent autoflush while querying
            all_users = User.query.all()
        
        # 4. Generate 4 friend requests between users
        # 4. Generate 4 friend requests between users
        friend_requests_created = 0

        while friend_requests_created < 4:
            requester = random.choice(users)   # ✅ use the in-memory list
            receiver = random.choice(users)

            if requester.id == receiver.id:
                continue

            # check duplicates manually
            exists = any(
                (fr["requester"] == requester.name and fr["receiver"] == receiver.name) or
                (fr["requester"] == receiver.name and fr["receiver"] == requester.name)
                for fr in generated_data["friend_requests"]
            )
            if exists:
                continue

            friendship = Friendship(
                requester_id=requester.id,
                receiver_id=receiver.id,
                accepted=random.choice([True, False])
            )

            db.session.add(friendship)
            friend_requests_created += 1

            generated_data["friend_requests"].append({
                "requester": requester.name,
                "receiver": receiver.name,
                "accepted": friendship.accepted
            })

        # Final commit
        db.session.commit()

        
        return jsonify({
            'message': 'Random database schema generated successfully',
            'generated_data': generated_data,
            'summary': {
                'users_created': len(generated_data["users"]),
                'organizations_created': len(generated_data["organizations"]),
                'organizations_approved': len([org for org in generated_data["organizations"] if org["approved"]]),
                'opportunities_created': len(generated_data["opportunities"]),
                'opportunities_approved': len([opp for opp in generated_data["opportunities"] if opp["approved"]]),
                'friend_requests_created': len(generated_data["friend_requests"])
            }
        }), 201
        
    except Exception as e:
        db.session.rollback()
        return jsonify({
            'error': 'Failed to generate random schema',
            'message': str(e)
        }), 500

@app.route('/api/monthly-points', methods=['GET'])
@require_auth
def get_monthly_points():
    """Get all users and their points earned from a given date to present"""
    try:
        # Get the date from query parameters
        date_str = request.args.get('date')
        if not date_str:
            return jsonify({
                'error': 'Date parameter is required',
                'message': 'Please provide a date in YYYY-MM-DD format'
            }), 400
        
        # Parse the date
        try:
            from_date = datetime.strptime(date_str, '%Y-%m-%d')
        except ValueError:
            return jsonify({
                'error': 'Invalid date format',
                'message': 'Date must be in YYYY-MM-DD format'
            }), 400
        
        # Get all users
        users = User.query.all()
        user_points = []
        
        for user in users:
            total_points = 0
            
            # Get all user opportunities where user attended
            user_opportunities = UserOpportunity.query.filter_by(
                user_id=user.id,
                attended=True
            ).all()
            
            for uo in user_opportunities:
                opportunity = uo.opportunity
                
                # Check if opportunity date is on or after the given date
                if opportunity.date >= from_date:
                    # Use actual_runtime if available, otherwise use duration
                    if opportunity.actual_runtime is not None:
                        total_points += opportunity.actual_runtime
                    else:
                        total_points += opportunity.duration
            
            user_points.append({
                'id': user.id,
                'points': total_points
            })
        
        return jsonify({
            'users': user_points
        }), 200
        
    except Exception as e:
        return jsonify({
            'error': 'Failed to calculate monthly points',
            'message': str(e)
        }), 500


@app.route('/api/users/csv', methods=['GET'])
@require_auth
def get_users_csv():
    """Return users as CSV attachment with requested columns."""
    try:

        users = User.query.all()

        si = io.StringIO()
        writer = csv.writer(si)

        # header
        writer.writerow([
            'friend_count',
            'opportunities_registered',
            'opportunities_attended',
            'opportunities_hosted',
            'organizations_hosted',
            'car_seats',
            'points',
            'registration_date',
            'graduation_year',
            'has_bio',
            'has_profile_image'
        ])

        for user in users:
            friend_count = len(user.get_accepted_friends())
            opp_registered = sum(1 for uo in user.user_opportunities if getattr(uo, 'registered', False))
            opp_attended = sum(1 for uo in user.user_opportunities if getattr(uo, 'attended', False))
            opp_hosted = len(user.opportunities_hosted or [])
            # organizations hosted: organizations where this user is host_user
            organizations_hosted = Organization.query.filter_by(host_user_id=user.id).count()
            car_seats = user.car_seats if user.car_seats is not None else 0
            points = user.points if user.points is not None else 0
            registration_date = user.registration_date.isoformat() if getattr(user, 'registration_date', None) else ''
            graduation_year = user.graduation_year or ''
            has_bio = bool(user.bio)
            has_profile_image = bool(user.profile_image)

            writer.writerow([
                friend_count,
                opp_registered,
                opp_attended,
                opp_hosted,
                organizations_hosted,
                car_seats,
                points,
                registration_date,
                graduation_year,
                int(has_bio),
                int(has_profile_image),
            ])

        output = si.getvalue()
        si.close()

        response = make_response(output)
        response.headers['Content-Type'] = 'text/csv'
        response.headers['Content-Disposition'] = 'attachment; filename="data.csv"'
        return response

    except Exception as e:
        return jsonify({'error': 'Failed to generate users CSV', 'message': str(e)}), 500


@app.route('/api/opps/csv', methods=['GET'])
@require_auth
def get_opps_csv():
    """Return opportunities as CSV attachment with requested columns."""
    try:
        opps = Opportunity.query.all()

        si = io.StringIO()
        writer = csv.writer(si)

        writer.writerow([
            'duration',
            'actual_runtime',
            'total_slots',
            'total_attended',
            'address',
            'date',
            'num_comments',
            'approved',
            'has_image',
            'has_description'
        ])

        for opp in opps:
            duration = opp.duration
            actual_runtime = opp.actual_runtime if opp.actual_runtime is not None else ''
            total_slots = opp.total_slots if opp.total_slots is not None else ''
            total_attended = sum(1 for uo in (opp.user_opportunities or []) if getattr(uo, 'attended', False))
            address = opp.address or ''
            date = opp.date.isoformat() if getattr(opp, 'date', None) else ''
            num_comments = len(opp.comments or [])
            approved = bool(opp.approved)
            has_image = int(bool(opp.image))
            has_description = int(bool(opp.description))

            writer.writerow([
                duration,
                actual_runtime,
                total_slots,
                total_attended,
                address,
                date,
                num_comments,
                int(approved),
                has_image,
                has_description,
            ])

        output = si.getvalue()
        si.close()

        response = make_response(output)
        response.headers['Content-Type'] = 'text/csv'
        response.headers['Content-Disposition'] = 'attachment; filename="data.csv"'
        return response

    except Exception as e:
        return jsonify({'error': 'Failed to generate opportunities CSV', 'message': str(e)}), 500

<<<<<<< HEAD
# Waiver endpoints
@app.route('/api/waivers/create-waiver', methods=['POST', 'OPTIONS'])
@require_auth
def create_waiver():
    """Create a new waiver"""
    try:
        data = request.get_json()
        
        required_fields = ['typed_name', 'type', 'content', 'checked_consent', 'user_id']
        if not all(field in data for field in required_fields):
            return jsonify({
                'message': 'Missing required fields',
                'required': required_fields
            }), 400
        
        user = User.query.get(data['user_id'])

        if not user:
            return jsonify({
                'message': 'User does not exist'
            })        
        
        ip = request.remote_addr

        new_waiver = Waiver(
            typed_name=data.get('typed_name'),
            type=data.get('type'),
            content=data.get('content'),
            checked_consent=data.get('checked_consent'),
            ip_address=ip,
            user_id=data.get('user_id'),
            organization_id=data.get('organization_id')
        )
        
        db.session.add(new_waiver)
        user.carpool_waiver_signed = True
        db.session.commit()
        
        return jsonify(new_waiver.serialize()), 201
    
    except Exception as e:
        db.session.rollback()
        print("Error in /api/waivers/create-waiver:")
        traceback.print_exc()
        return jsonify({
            'message': 'Failed to create waiver',
            'error': str(e)
        }), 500
=======
# SERVICE JOURNAL ENDPOINTS
@app.route('/api/service-journal/opps/<int:user_id>', methods=['GET'])
@require_auth
def service_opps(user_id):
    # Query only the columns you need — no model overhead
    rows = (
        db.session.query(
            Opportunity.name,
            Opportunity.date,
            UserOpportunity.driving,
            Opportunity.host_user_id,
            Opportunity.duration,
            UserOpportunity.attended
        )
        .join(UserOpportunity, UserOpportunity.opportunity_id == Opportunity.id)
        .filter(UserOpportunity.user_id == user_id)
        .all()
    )

    # Convert results to JSON-serializable dicts
    result = [
        {
            "name": name,
            "date": date,
            "driver": driving,
            "host": (host_user_id == user_id),
            "duration": duration,
            "attended": attended
        }
        for name, date, driving, host_user_id, duration, attended in rows
    ]

    return jsonify(result), 200

@app.route('/api/service-journal/opps/<int:user_id>/csv', methods=['GET'])
@require_auth
def service_opps_csv(user_id):
    """
    Return opportunities as CSV attachment with requested columns.
    """
    # Query only the needed columns efficiently
    stmt = (
        select(
            Opportunity.name,
            Opportunity.date,
            UserOpportunity.driving,
            Opportunity.host_user_id,
            Opportunity.duration,
            UserOpportunity.attended
        )
        .join(UserOpportunity, UserOpportunity.opportunity_id == Opportunity.id)
        .filter(UserOpportunity.user_id == user_id)
    )
    rows = db.session.execute(stmt).all()

    # Create an in-memory CSV
    output = io.StringIO()
    writer = csv.writer(output)
    writer.writerow(["name", "date", "driver", "host", "duration", "attended"])  # header row

    for name, date, driving, host_user_id, duration, attended in rows:
        writer.writerow([
            name,
            date.isoformat() if date else "",
            "true" if driving else "false",
            "host" if host_user_id == user_id else "participant",
            duration,
            "true" if attended else "false"
        ])

    csv_data = output.getvalue()
    output.close()

    # Build HTTP response
    response = make_response(csv_data)
    
    response.headers['Content-Type'] = 'text/csv'
    response.headers['Content-Disposition'] = 'attachment; ffilename=service_opps_user_{user_id}.csv'

    return response

from flask import Blueprint, request, Response
from datetime import date, timedelta
from sqlalchemy import and_
import io, csv


@app.route("/api/service-data/org/", methods=["POST"])
@require_auth
def org_service_data_csv():
    data = request.get_json()
    start_date = date.fromisoformat(data["start_date"])
    end_date = date.fromisoformat(data["end_date"])

    # Align to full week range (Mon–Sun)
    start_date -= timedelta(days=start_date.weekday())
    end_date += timedelta(days=(6 - end_date.weekday()))

    # Get all attended user–opportunity pairs in the range
    rows = (
        db.session.query(
            User.id.label("user_id"),
            Opportunity.date.label("date"),
            Opportunity.duration.label("duration")
        )
        .join(UserOpportunity, User.id == UserOpportunity.user_id)
        .join(Opportunity, Opportunity.id == UserOpportunity.opportunity_id)
        .filter(
            and_(
                UserOpportunity.attended == True,
                Opportunity.date >= start_date,
                Opportunity.date <= end_date
            )
        )
        .all()
    )

    # Get mapping of user → orgs (to avoid querying repeatedly)
    user_org_map = {
        u.id: [(org.id, org.name) for org in u.organizations]
        for u in db.session.query(User).options(db.joinedload(User.organizations)).all()
    }

    # Define weekly bins
    num_weeks = ((end_date - start_date).days // 7) + 1
    week_bins = [
        (start_date + timedelta(days=i*7), start_date + timedelta(days=i*7 + 6))
        for i in range(num_weeks)
    ]
    week_labels = [f"{ws:%b %d}–{we:%b %d}" for ws, we in week_bins]

    # Aggregate totals: {org_id: {week_label: total_hours}}
    table = {}

    for row in rows:
        user_orgs = user_org_map.get(row.user_id, [])
        for (week_start, week_end) in week_bins:
            if week_start <= row.date.date() <= week_end:
                week_label = f"{week_start:%b %d}–{week_end:%b %d}"
                for org_id, org_name in user_orgs:
                    table.setdefault((org_id, org_name), {}).setdefault(week_label, 0)
                    table[(org_id, org_name)][week_label] += row.duration
                break

    # --- Build CSV ---
    output = io.StringIO()
    writer = csv.writer(output)
    header = ["Organization ID", "Organization Name"] + week_labels
    writer.writerow(header)

    for (org_id, org_name), weekly_data in table.items():
        row = [org_id, org_name]
        for label in week_labels:
            row.append(round(weekly_data.get(label, 0), 2))
        writer.writerow(row)

    csv_data = output.getvalue()
    output.close()

    filename = f"org_service_data_{start_date:%Y%m%d}_{end_date:%Y%m%d}.csv"
    return Response(
        csv_data,
        mimetype="text/csv",
        headers={"Content-Disposition": f"attachment; filename={filename}"}
    )

>>>>>>> 2897768e

if __name__ == "__main__":
    port = int(os.environ.get('PORT', 8000))
    app.run(host="0.0.0.0", port=port, debug=False)<|MERGE_RESOLUTION|>--- conflicted
+++ resolved
@@ -1,14 +1,9 @@
 import json
 import os
 import uuid
-<<<<<<< HEAD
-from flask import Flask, request, jsonify, send_from_directory, make_response, session
-from db import db, User, Organization, Opportunity, UserOpportunity, Friendship, ApprovedEmail, Waiver
-=======
 from flask import Flask, request, jsonify, send_from_directory, make_response
 from db import db, User, Organization, Opportunity, UserOpportunity, Friendship, ApprovedEmail
 from sqlalchemy import select
->>>>>>> 2897768e
 
 from datetime import datetime, timedelta, timezone
 from flask_cors import CORS
@@ -21,13 +16,10 @@
 import random
 import redis
 from celery import Celery
-<<<<<<< HEAD
+import csv, io
 from functools import wraps
 import traceback
 from config import StagingConfig
-=======
-import csv, io
->>>>>>> 2897768e
 
 # define db filename
 db_filename = "cucares.db"
@@ -2538,7 +2530,6 @@
     except Exception as e:
         return jsonify({'error': 'Failed to generate opportunities CSV', 'message': str(e)}), 500
 
-<<<<<<< HEAD
 # Waiver endpoints
 @app.route('/api/waivers/create-waiver', methods=['POST', 'OPTIONS'])
 @require_auth
@@ -2587,7 +2578,7 @@
             'message': 'Failed to create waiver',
             'error': str(e)
         }), 500
-=======
+    
 # SERVICE JOURNAL ENDPOINTS
 @app.route('/api/service-journal/opps/<int:user_id>', methods=['GET'])
 @require_auth
@@ -2754,7 +2745,6 @@
         headers={"Content-Disposition": f"attachment; filename={filename}"}
     )
 
->>>>>>> 2897768e
 
 if __name__ == "__main__":
     port = int(os.environ.get('PORT', 8000))
