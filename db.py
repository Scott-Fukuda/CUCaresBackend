from flask_sqlalchemy import SQLAlchemy
from sqlalchemy import DateTime
import datetime

db = SQLAlchemy()

# association model — used because a user is related to an opportunity in a more complex way
class UserOpportunity(db.Model):
    __tablename__ = 'user_opportunity'
    user_id = db.Column(db.Integer, db.ForeignKey('user.id', ondelete='CASCADE'), primary_key=True)
    opportunity_id = db.Column(db.Integer, db.ForeignKey('opportunity.id', ondelete='CASCADE'), primary_key=True)
    registered = db.Column(db.Boolean, default=False)
    attended = db.Column(db.Boolean, default=False)
    driving = db.Column(db.Boolean, default=False)

    user = db.relationship("User", back_populates="user_opportunities")
    opportunity = db.relationship("Opportunity", back_populates="user_opportunities")

# association tables
user_organization = db.Table(
    "user_organization",
    db.Column("user_id", db.Integer, db.ForeignKey("user.id"), primary_key=True),
    db.Column("organization_id", db.Integer, db.ForeignKey("organization.id"), primary_key=True)
)

class ApprovedEmail(db.Model):
    __tablename__ = "approved_emails"
    
    id = db.Column(db.Integer, primary_key=True, autoincrement=True)
    email = db.Column(db.String, nullable=False, unique=True)
    added_date = db.Column(DateTime, nullable=False, default=datetime.datetime.utcnow)
    
    def __init__(self, **kwargs):
        self.email = kwargs.get("email")
        self.added_date = kwargs.get("added_date", datetime.datetime.utcnow())
    
    def serialize(self):
        return {
            "id": self.id,
            "email": self.email,
            "added_date": self.added_date
        }

# Friendship model
class Friendship(db.Model):
    __tablename__ = "friendship"
    id = db.Column(db.Integer, primary_key=True, autoincrement=True)
    accepted = db.Column(db.Boolean, default=False, nullable=False)
    
    # Relationships - these will be set during request processing
    requester_id = db.Column(db.Integer, db.ForeignKey("user.id"), nullable=False)
    receiver_id = db.Column(db.Integer, db.ForeignKey("user.id"), nullable=False)
    
    requester = db.relationship("User", foreign_keys=[requester_id], back_populates="sent_friend_requests")
    receiver = db.relationship("User", foreign_keys=[receiver_id], back_populates="received_friend_requests")

    def __init__(self, **kwargs):
        self.accepted = kwargs.get("accepted", False)
        # requester_id and receiver_id will be set during request processing

    def serialize(self):
        return {
            "id": self.id,
            "accepted": self.accepted
        }

class User(db.Model):
    __tablename__ = "user"
    id = db.Column(db.Integer, primary_key=True, autoincrement=True)    
    profile_image = db.Column(db.String, nullable=True)  # string must be a url
    name = db.Column(db.String, nullable=False)
    email = db.Column(db.String, nullable=False)
    phone = db.Column(db.String, nullable=False)
    points = db.Column(db.Integer, nullable=False)
    interests = db.Column(db.JSON, nullable=True, default=list)
    admin = db.Column(db.Boolean, default=False, nullable=False)
    gender = db.Column(db.String, nullable=True)
    graduation_year = db.Column(db.String, nullable=True)
    academic_level = db.Column(db.String, nullable=True)
    major = db.Column(db.String, nullable=True)
    birthday = db.Column(DateTime, nullable=True)
    car_seats = db.Column(db.Integer, nullable=False, default=0)
    bio = db.Column(db.String, nullable=True)
    registration_date = db.Column(DateTime, nullable=False, default=datetime.datetime.utcnow) 
    carpool_waiver_signed = db.Column(db.Boolean, default=False)

    multiopps_hosted = db.relationship("MultiOpportunity", back_populates="host_user")

    organizations = db.relationship(
        "Organization", 
        secondary=user_organization, 
        back_populates="users", 
        cascade="all"
    )  

    user_opportunities = db.relationship('UserOpportunity', back_populates='user', cascade="all", passive_deletes=True)

    opportunities_hosted = db.relationship(
        "Opportunity", 
        back_populates="host_user",
        cascade="all, delete-orphan"
    )

    # Friendship relationships
    sent_friend_requests = db.relationship(
        "Friendship",
        foreign_keys=[Friendship.requester_id],
        back_populates="requester",
        cascade="all, delete-orphan"
    )
    
    received_friend_requests = db.relationship(
        "Friendship",
        foreign_keys=[Friendship.receiver_id],
        back_populates="receiver",
        cascade="all, delete-orphan"
    )

    waiver = db.relationship("Waiver", back_populates="user")
    ride_riders = db.relationship("RideRider", back_populates="user")
    car = db.relationship("Car", back_populates="user", uselist=False)

    def __init__(self, **kwargs):
        self.profile_image = kwargs.get("profile_image")
        self.name = kwargs.get("name")
        self.email = kwargs.get("email")
        self.phone = kwargs.get("phone")
        self.points = kwargs.get("points", 0)
        self.interests = kwargs.get("interests", [])
        self.admin = kwargs.get("admin", False)
        self.gender = kwargs.get("gender")
        self.graduation_year = kwargs.get("graduation_year")
        self.academic_level = kwargs.get("academic_level")
        self.major = kwargs.get("major")
        self.birthday = kwargs.get("birthday")
        self.car_seats = kwargs.get("car_seats", 0)
        self.bio = kwargs.get("bio", None)
        self.registration_date = kwargs.get("registration_date", datetime.datetime.utcnow())
        self.carpool_waiver_signed = kwargs.get("carpool_waiver_signed", False)
        self.multiopps_hosted = kwargs.get("multiopps_hosted", [])


    def serialize(self):
        return {
            "id": self.id,
            "profile_image": self.profile_image,
            "name": self.name,
            "email": self.email,
            "phone": self.phone,
            "points": self.points,
            "interests": self.interests or [],
            "admin": self.admin,
            "gender": self.gender,
            "graduation_year": self.graduation_year,
            "academic_level": self.academic_level,
            "major": self.major,
            "birthday": self.birthday,
            "car_seats": self.car.seats if self.car else self.car_seats,
            "bio": self.bio,
            "registration_date": self.registration_date,
            "carpool_waiver_signed": self.carpool_waiver_signed,
            "organizations": [l.serialize() for l in self.organizations],
            "opportunities_hosted": [{"name": l.name} for l in self.opportunities_hosted], 
            "opportunities_involved": [
                {
                    "name": uo.opportunity.name,
                    "registered": uo.registered,
                    "attended": uo.attended,
                    "driving": uo.driving,
                } for uo in self.user_opportunities
            ],
            "friends": [
                {
                    "id": friend.id,
                    "name": friend.name,
                    "profile_image": friend.profile_image
                } for friend in self.get_accepted_friends()
            ]
        }
    
    def get_accepted_friends(self):
        """Get all accepted friends for this user"""
        # Get friendships where this user is the requester and they're accepted
        requester_friendships = Friendship.query.filter_by(
            requester_id=self.id, 
            accepted=True
        ).all()
        
        # Get friendships where this user is the receiver and they're accepted
        receiver_friendships = Friendship.query.filter_by(
            receiver_id=self.id, 
            accepted=True
        ).all()
        
        # Get the friend users
        friends = []
        for friendship in requester_friendships:
            friend = User.query.get(friendship.receiver_id)
            if friend:
                friends.append(friend)
        
        for friendship in receiver_friendships:
            friend = User.query.get(friendship.requester_id)
            if friend:
                friends.append(friend)
        
        return friends

class Organization(db.Model):
    __tablename__ = "organization"
    
    id = db.Column(db.Integer, primary_key=True, autoincrement=True)
    name = db.Column(db.String, nullable=False)
    description = db.Column(db.String, nullable=True)
    member_count = db.Column(db.Integer, nullable=False)
    points = db.Column(db.Integer, nullable=False)
    type = db.Column(db.String, nullable=False)
    approved = db.Column(db.Boolean, default=False)
    date_created = db.Column(db.String, nullable=True, default="")
    multiopps_hosted = db.relationship("MultiOpportunity", back_populates="host_org")

    users = db.relationship(
        "User", 
        secondary=user_organization, 
        back_populates="organizations"
    )

    opportunities_hosted = db.relationship(
        "Opportunity",
        back_populates="host_org"
    )

    waiver = db.relationship("Waiver", back_populates="organization")

    host_user_id = db.Column(db.Integer, db.ForeignKey("user.id"))
    def __init__(self, **kwargs):
        self.name = kwargs.get("name")
        self.description = kwargs.get("description")
        self.member_count = kwargs.get("member_count", 0)
        self.type = kwargs.get("type")
        self.points = kwargs.get("points", 0)
        self.host_user_id = kwargs.get("host_user_id")
        self.approved = kwargs.get("approved", False)
        self.date_created = kwargs.get("date_created", "")
        self.multiopps_hosted = kwargs.get("multiopps_hosted", [])

    def serialize(self):
        return {
            "id": self.id,
            "name": self.name,
            "description": self.description,
            "member_count": self.member_count,
            "type": self.type,
            "points": self.points,
            "host_user_id": self.host_user_id,
            "approved": self.approved,
            "date_created": self.date_created,
            "users": [
                { 
                    "name": user.name,
                    "id": user.id,
                    "phone": user.phone,
                } for user in self.users],
            "opportunities_hosted": [ 
                {
                    "name": opp.name,
                    "id": opp.id
                } for opp in self.opportunities_hosted]
        }

class Opportunity(db.Model):
    __tablename__ = "opportunity"
    
    id = db.Column(db.Integer, primary_key=True, autoincrement=True)
    name = db.Column(db.String, nullable=False)
    description = db.Column(db.String, nullable=True)
    date = db.Column(DateTime, nullable=False)
    duration = db.Column(db.Integer, nullable=False)
    causes = db.Column(db.JSON, nullable=True, default=list)
    tags = db.Column(db.JSON, nullable=True, default=list)
    address = db.Column(db.String, nullable=False)
    nonprofit = db.Column(db.String, nullable=True)
    total_slots = db.Column(db.Integer, nullable=True)
    image = db.Column(db.String, nullable=True)
    approved = db.Column(db.Boolean, default=False, nullable=False)
    host_org_name = db.Column(db.String, nullable=True)
    comments = db.Column(db.JSON, nullable=True, default=list)
    qualifications = db.Column(db.JSON, nullable=True, default=list)
    recurring = db.Column(db.String, nullable=False, default="once")
    visibility = db.Column(db.JSON, nullable=True, default=list)
    attendance_marked = db.Column(db.Boolean, default=False)
    redirect_url = db.Column(db.String, nullable=True, default=None)
    actual_runtime = db.Column(db.Integer, nullable=True)
    allow_carpool = db.Column(db.Boolean, nullable=False, default=False)

    host_org_id = db.Column(db.Integer, db.ForeignKey("organization.id"))
    host_org = db.relationship("Organization", back_populates="opportunities_hosted")

    host_user_id = db.Column(db.Integer, db.ForeignKey("user.id"))
    host_user = db.relationship("User", back_populates="opportunities_hosted")

    user_opportunities = db.relationship('UserOpportunity', back_populates='opportunity', cascade="all", passive_deletes=True)
<<<<<<< HEAD
    carpool = db.relationship("Carpool", back_populates="opportunity", cascade="all, delete-orphan", passive_deletes=True, uselist=False)
=======
    

    multiopp_id = db.Column(db.Integer, db.ForeignKey("multi_opportunity.id"), nullable=True)
    multi_opportunity = db.relationship("MultiOpportunity", back_populates="opportunities")
>>>>>>> d8fb7d89

    def __init__(self, **kwargs):
        self.name = kwargs.get("name")
        self.description = kwargs.get("description")
        self.date = kwargs.get("date")
        self.duration = kwargs.get("duration") # duration in mintues
        self.causes = kwargs.get("causes", [])
        self.tags = kwargs.get("tags", [])
        self.address = kwargs.get("address")
        self.nonprofit = kwargs.get("nonprofit")
        self.total_slots = kwargs.get("total_slots")
        self.image = kwargs.get("image")
        self.host_org_id = kwargs.get("host_org_id")
        self.host_user_id = kwargs.get("host_user_id")
        self.approved = kwargs.get("approved", False)
        self.host_org_name = kwargs.get("host_org_name")
        self.comments = kwargs.get("comments", [])
        self.qualifications = kwargs.get("qualifications", [])
        self.recurring = kwargs.get("recurring", "once")
        self.visibility = kwargs.get("visibility", [])
        self.attendance_marked = kwargs.get("attendance_marked", False)
        self.redirect_url = kwargs.get("redirect_url", None)
        self.actual_runtime = kwargs.get("actual_runtime", None)
<<<<<<< HEAD
        self.allow_carpool = kwargs.get("allow_carpool", False)
=======
        self.multiopp_id = kwargs.get("multiopp_id", None)
        self.multi_opportunity = kwargs.get("multi_opportunity", None)
>>>>>>> d8fb7d89

    def serialize(self):
        return {
            "id": self.id,
            "name": self.name,
            "description": self.description,
            "date": self.date,
            "duration": self.duration,
            "causes": self.causes or [],
            "tags": self.tags or [],
            "address": self.address,
            "nonprofit": self.nonprofit,
            "total_slots": self.total_slots,
            "image": self.image,
            "host_org_id": self.host_org_id,
            "host_user_id": self.host_user_id,
            "host_org_name": self.host_org_name,
            "approved": self.approved,
            "comments": self.comments or [],
            "qualifications": self.qualifications or [],
            "recurring": self.recurring,
            "visibility": self.visibility or [],
            "attendance_marked": self.attendance_marked,
            "redirect_url": self.redirect_url,
            "actual_runtime": self.actual_runtime,
<<<<<<< HEAD
            "allow_carpool": self.allow_carpool,
            "carpool_id": self.carpool.id if self.carpool else None,
=======
            "multiopp_id": self.multiopp_id,
            "multiopp": (
                {
                    "id": self.multi_opportunity.id,
                    "name": self.multi_opportunity.name,
                    "start_date": self.multi_opportunity.start_date.isoformat() if self.multi_opportunity.start_date else None,
                    "days_of_week": self.multi_opportunity.days_of_week,
                    "week_frequency": self.multi_opportunity.week_frequency,
                    "week_recurrences": self.multi_opportunity.week_recurrences,
                    "created_at": self.multi_opportunity.created_at.isoformat() if self.multi_opportunity.created_at else None
                }
                if self.multi_opportunity else None
            ),
>>>>>>> d8fb7d89
            "involved_users": [
                {
                    "user": uo.user.name,
                    "id": uo.user.id,
                    "email": uo.user.email,
                    "phone": uo.user.phone,
                    "registered": uo.registered,
                    "attended": uo.attended,
                    "driving": uo.driving,
                    "profile_image": uo.user.profile_image,
                }
                for uo in self.user_opportunities
            ]
        }
    
class Waiver(db.Model):
    __tablename__ = "waiver"

    id = db.Column(db.Integer, primary_key=True)
    typed_name = db.Column(db.String, nullable=False)
    signed_at = db.Column(db.DateTime, default=datetime.datetime.utcnow, nullable=False)
    type = db.Column(db.String, nullable=False)
    content = db.Column(db.String, nullable=False)
    ip_address = db.Column(db.String, nullable=False)
    checked_consent = db.Column(db.Boolean, nullable=False)

    user_id = db.Column(db.Integer, db.ForeignKey("user.id"), nullable=False)
    organization_id = db.Column(db.Integer, db.ForeignKey("organization.id"), nullable=True)

    user = db.relationship("User", back_populates="waiver")
    organization = db.relationship("Organization", back_populates="waiver")

    def serialize(self): 
        return {
            "id": self.id,
            "typed_name": self.typed_name,
            "signed_at": self.signed_at,
            "type": self.type,
            "content": self.content,
            "ip_address": self.ip_address,
            "checked_consent": self.checked_consent,
            "user_id": self.user_id,
            "organization_id": self.organization_id
        }

<<<<<<< HEAD
class Carpool(db.Model):
    __tablename__ = "carpool"
    id = db.Column(db.Integer, primary_key=True)
    opportunity_id = db.Column(db.Integer, db.ForeignKey("opportunity.id", ondelete="CASCADE"), nullable=False)

    rides = db.relationship("Ride", back_populates="carpool", cascade="all, delete-orphan", passive_deletes=True)
    opportunity = db.relationship("Opportunity", back_populates="carpool")

    def serialize(self):
        return {
            "id": self.id,
            "opportunity_id": self.opportunity_id
        }

class RideRider(db.Model):
    __tablename__ = "ride_riders"
    id = db.Column(db.Integer, primary_key=True)
    ride_id = db.Column(db.Integer, db.ForeignKey("ride.id"), nullable=False)
    user_id = db.Column(db.Integer, db.ForeignKey("user.id"), nullable=False)
    pickup_location = db.Column(db.String, nullable=False)
    notes = db.Column(db.String, nullable=True)

    ride = db.relationship("Ride", back_populates="ride_riders")
    user = db.relationship("User", back_populates="ride_riders")

    def serialize(self):
        return {
            "id": self.id,
            "ride_id": self.ride_id,
            "user_id": self.user_id,
            "profile_image": self.user.profile_image,
            "name": self.user.name,
            "pickup_location": self.pickup_location,
            "notes": self.notes
        }

class Ride(db.Model):
    __tablename__ = "ride"
    id = db.Column(db.Integer, primary_key=True)
    carpool_id = db.Column(db.Integer, db.ForeignKey("carpool.id"), nullable=False)
    driver_id = db.Column(db.Integer, db.ForeignKey("user.id"), nullable=False)

    carpool = db.relationship("Carpool", back_populates="rides")
    ride_riders = db.relationship("RideRider", back_populates="ride", cascade="all, delete-orphan")
    driver = db.relationship("User", foreign_keys=[driver_id])

    def serialize(self):
        return {
            "id": self.id,
            "carpool_id": self.carpool_id,
            "driver_id": self.driver_id,
            "driver_name": self.driver.name if self.driver else None,
            "driver_seats": self.driver.car.seats if self.driver and self.driver.car else None,
            "riders": [rider.serialize() for rider in self.ride_riders]
        }

class Car(db.Model):
    __tablename__ = "car"
    id = db.Column(db.Integer, primary_key=True)
    user_id = db.Column(db.Integer, db.ForeignKey("user.id"), nullable=False)
    color = db.Column(db.String, nullable=True)
    model = db.Column(db.String, nullable=True)
    seats = db.Column(db.Integer, nullable=False)
    license_plate = db.Column(db.String, nullable=True)

    user = db.relationship("User", back_populates="car")

    def serialize(self):
        return {
            "id": self.id,
            "user_id": self.user_id,
            "color": self.color,
            "model": self.model,
            "seats": self.seats,
            "license_plate": self.license_plate
        }
=======

class MultiOpportunity(db.Model):
    __tablename__ = "multi_opportunity"
    # used for multiopp itself
    id = db.Column(db.Integer, primary_key=True, autoincrement=True)
    name = db.Column(db.String, nullable=False)
    description = db.Column(db.String, nullable=True)
    causes = db.Column(db.JSON, nullable=True, default=list)
    tags = db.Column(db.JSON, nullable=True, default=list)
    address = db.Column(db.String, nullable=False)
    nonprofit = db.Column(db.String, nullable=True)
    image = db.Column(db.String, nullable=True)
    approved = db.Column(db.Boolean, default=False, nullable=False)
    host_org_name = db.Column(db.String, nullable=True)
    qualifications = db.Column(db.JSON, nullable=True, default=list)
    visibility = db.Column(db.JSON, nullable=True, default=list)
    host_org_id = db.Column(db.Integer, db.ForeignKey("organization.id"))
    host_org = db.relationship("Organization", back_populates="multiopps_hosted")
    host_user_id = db.Column(db.Integer, db.ForeignKey("user.id"))
    host_user = db.relationship("User", back_populates="multiopps_hosted")

    # used to pass down to opportunities
    redirect_url = db.Column(db.String, nullable=True, default=None)
    total_slots = db.Column(db.Integer, nullable=True)
    # this is all from opportunity except for comments, recurring, attendance_marked, actual_runtime


    # these are the ones that vary by each opportunity (used for default values)
    # - date, duration, comments, attendance_marked, user_opportunities, actual_runtime

    # non-editable for each opportunity
    # - name, description, causes, tags, address, nonprofit, host_org_name, qualifications, visibility, host_org_id, host_org, host_user_id, host_user
    
    # recurrence definition
    start_date = db.Column(db.DateTime, nullable=False)
    days_of_week = db.Column(db.JSON, nullable=False, default=list)
    week_frequency = db.Column(db.Integer, nullable=True)
    week_recurrences = db.Column(db.Integer, nullable=True, default=4)
    address = db.Column(db.String, nullable=False)
    nonprofit = db.Column(db.String, nullable=True)


    created_at = db.Column(db.DateTime, default=datetime.datetime.utcnow)

    opportunities = db.relationship(
        "Opportunity", back_populates="multi_opportunity", cascade="all"
    )

    def serialize(self):
        return {
           
            "id": self.id,
            "name": self.name,
            "description": self.description,
            "causes": self.causes,
            "tags": self.tags,
            "address": self.address,
            "nonprofit": self.nonprofit,
            "image": self.image,
            "approved": self.approved,
            "host_org_name": self.host_org_name,
            "qualifications": self.qualifications,
            "visibility": self.visibility,
            "host_org_id": self.host_org_id,
            "host_user_id": self.host_user_id,
            "start_date": self.start_date.isoformat() if self.start_date else None,
            "days_of_week": self.days_of_week,
            "week_frequency": self.week_frequency,
            "week_recurrences": self.week_recurrences,

            "opportunities": [
                {
                    "id": opp.id,
                    "date": opp.date,
                    "duration": opp.duration,
                    "involved_users": [
                        {
                            "id": uo.user.id,
                            "name": uo.user.name,
                            "profile_image": uo.user.profile_image,
                        }
                        for uo in getattr(opp, "user_opportunities", []) or []
                        if getattr(uo, "user", None)  # ensure no null user
                    ],
                }
                for opp in getattr(self, "opportunities", []) or []
            ],

                
    }
>>>>>>> d8fb7d89
<|MERGE_RESOLUTION|>--- conflicted
+++ resolved
@@ -300,14 +300,9 @@
     host_user = db.relationship("User", back_populates="opportunities_hosted")
 
     user_opportunities = db.relationship('UserOpportunity', back_populates='opportunity', cascade="all", passive_deletes=True)
-<<<<<<< HEAD
     carpool = db.relationship("Carpool", back_populates="opportunity", cascade="all, delete-orphan", passive_deletes=True, uselist=False)
-=======
-    
-
     multiopp_id = db.Column(db.Integer, db.ForeignKey("multi_opportunity.id"), nullable=True)
     multi_opportunity = db.relationship("MultiOpportunity", back_populates="opportunities")
->>>>>>> d8fb7d89
 
     def __init__(self, **kwargs):
         self.name = kwargs.get("name")
@@ -331,12 +326,9 @@
         self.attendance_marked = kwargs.get("attendance_marked", False)
         self.redirect_url = kwargs.get("redirect_url", None)
         self.actual_runtime = kwargs.get("actual_runtime", None)
-<<<<<<< HEAD
-        self.allow_carpool = kwargs.get("allow_carpool", False)
-=======
         self.multiopp_id = kwargs.get("multiopp_id", None)
         self.multi_opportunity = kwargs.get("multi_opportunity", None)
->>>>>>> d8fb7d89
+        self.allow_carpool = kwargs.get("allow_carpool", False)
 
     def serialize(self):
         return {
@@ -362,10 +354,6 @@
             "attendance_marked": self.attendance_marked,
             "redirect_url": self.redirect_url,
             "actual_runtime": self.actual_runtime,
-<<<<<<< HEAD
-            "allow_carpool": self.allow_carpool,
-            "carpool_id": self.carpool.id if self.carpool else None,
-=======
             "multiopp_id": self.multiopp_id,
             "multiopp": (
                 {
@@ -379,7 +367,8 @@
                 }
                 if self.multi_opportunity else None
             ),
->>>>>>> d8fb7d89
+            "allow_carpool": self.allow_carpool,
+            "carpool_id": self.carpool.id if self.carpool else None,
             "involved_users": [
                 {
                     "user": uo.user.name,
@@ -425,84 +414,6 @@
             "organization_id": self.organization_id
         }
 
-<<<<<<< HEAD
-class Carpool(db.Model):
-    __tablename__ = "carpool"
-    id = db.Column(db.Integer, primary_key=True)
-    opportunity_id = db.Column(db.Integer, db.ForeignKey("opportunity.id", ondelete="CASCADE"), nullable=False)
-
-    rides = db.relationship("Ride", back_populates="carpool", cascade="all, delete-orphan", passive_deletes=True)
-    opportunity = db.relationship("Opportunity", back_populates="carpool")
-
-    def serialize(self):
-        return {
-            "id": self.id,
-            "opportunity_id": self.opportunity_id
-        }
-
-class RideRider(db.Model):
-    __tablename__ = "ride_riders"
-    id = db.Column(db.Integer, primary_key=True)
-    ride_id = db.Column(db.Integer, db.ForeignKey("ride.id"), nullable=False)
-    user_id = db.Column(db.Integer, db.ForeignKey("user.id"), nullable=False)
-    pickup_location = db.Column(db.String, nullable=False)
-    notes = db.Column(db.String, nullable=True)
-
-    ride = db.relationship("Ride", back_populates="ride_riders")
-    user = db.relationship("User", back_populates="ride_riders")
-
-    def serialize(self):
-        return {
-            "id": self.id,
-            "ride_id": self.ride_id,
-            "user_id": self.user_id,
-            "profile_image": self.user.profile_image,
-            "name": self.user.name,
-            "pickup_location": self.pickup_location,
-            "notes": self.notes
-        }
-
-class Ride(db.Model):
-    __tablename__ = "ride"
-    id = db.Column(db.Integer, primary_key=True)
-    carpool_id = db.Column(db.Integer, db.ForeignKey("carpool.id"), nullable=False)
-    driver_id = db.Column(db.Integer, db.ForeignKey("user.id"), nullable=False)
-
-    carpool = db.relationship("Carpool", back_populates="rides")
-    ride_riders = db.relationship("RideRider", back_populates="ride", cascade="all, delete-orphan")
-    driver = db.relationship("User", foreign_keys=[driver_id])
-
-    def serialize(self):
-        return {
-            "id": self.id,
-            "carpool_id": self.carpool_id,
-            "driver_id": self.driver_id,
-            "driver_name": self.driver.name if self.driver else None,
-            "driver_seats": self.driver.car.seats if self.driver and self.driver.car else None,
-            "riders": [rider.serialize() for rider in self.ride_riders]
-        }
-
-class Car(db.Model):
-    __tablename__ = "car"
-    id = db.Column(db.Integer, primary_key=True)
-    user_id = db.Column(db.Integer, db.ForeignKey("user.id"), nullable=False)
-    color = db.Column(db.String, nullable=True)
-    model = db.Column(db.String, nullable=True)
-    seats = db.Column(db.Integer, nullable=False)
-    license_plate = db.Column(db.String, nullable=True)
-
-    user = db.relationship("User", back_populates="car")
-
-    def serialize(self):
-        return {
-            "id": self.id,
-            "user_id": self.user_id,
-            "color": self.color,
-            "model": self.model,
-            "seats": self.seats,
-            "license_plate": self.license_plate
-        }
-=======
 
 class MultiOpportunity(db.Model):
     __tablename__ = "multi_opportunity"
@@ -593,4 +504,80 @@
 
                 
     }
->>>>>>> d8fb7d89
+
+class Carpool(db.Model):
+    __tablename__ = "carpool"
+    id = db.Column(db.Integer, primary_key=True)
+    opportunity_id = db.Column(db.Integer, db.ForeignKey("opportunity.id", ondelete="CASCADE"), nullable=False)
+
+    rides = db.relationship("Ride", back_populates="carpool", cascade="all, delete-orphan", passive_deletes=True)
+    opportunity = db.relationship("Opportunity", back_populates="carpool")
+
+    def serialize(self):
+        return {
+            "id": self.id,
+            "opportunity_id": self.opportunity_id
+        }
+
+class RideRider(db.Model):
+    __tablename__ = "ride_riders"
+    id = db.Column(db.Integer, primary_key=True)
+    ride_id = db.Column(db.Integer, db.ForeignKey("ride.id"), nullable=False)
+    user_id = db.Column(db.Integer, db.ForeignKey("user.id"), nullable=False)
+    pickup_location = db.Column(db.String, nullable=False)
+    notes = db.Column(db.String, nullable=True)
+
+    ride = db.relationship("Ride", back_populates="ride_riders")
+    user = db.relationship("User", back_populates="ride_riders")
+
+    def serialize(self):
+        return {
+            "id": self.id,
+            "ride_id": self.ride_id,
+            "user_id": self.user_id,
+            "profile_image": self.user.profile_image,
+            "name": self.user.name,
+            "pickup_location": self.pickup_location,
+            "notes": self.notes
+        }
+
+class Ride(db.Model):
+    __tablename__ = "ride"
+    id = db.Column(db.Integer, primary_key=True)
+    carpool_id = db.Column(db.Integer, db.ForeignKey("carpool.id"), nullable=False)
+    driver_id = db.Column(db.Integer, db.ForeignKey("user.id"), nullable=False)
+
+    carpool = db.relationship("Carpool", back_populates="rides")
+    ride_riders = db.relationship("RideRider", back_populates="ride", cascade="all, delete-orphan")
+    driver = db.relationship("User", foreign_keys=[driver_id])
+
+    def serialize(self):
+        return {
+            "id": self.id,
+            "carpool_id": self.carpool_id,
+            "driver_id": self.driver_id,
+            "driver_name": self.driver.name if self.driver else None,
+            "driver_seats": self.driver.car.seats if self.driver and self.driver.car else None,
+            "riders": [rider.serialize() for rider in self.ride_riders]
+        }
+
+class Car(db.Model):
+    __tablename__ = "car"
+    id = db.Column(db.Integer, primary_key=True)
+    user_id = db.Column(db.Integer, db.ForeignKey("user.id"), nullable=False)
+    color = db.Column(db.String, nullable=True)
+    model = db.Column(db.String, nullable=True)
+    seats = db.Column(db.Integer, nullable=False)
+    license_plate = db.Column(db.String, nullable=True)
+
+    user = db.relationship("User", back_populates="car")
+
+    def serialize(self):
+        return {
+            "id": self.id,
+            "user_id": self.user_id,
+            "color": self.color,
+            "model": self.model,
+            "seats": self.seats,
+            "license_plate": self.license_plate
+        }